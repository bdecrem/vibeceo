--- conflicted
+++ resolved
@@ -56,67 +56,7 @@
 
 // Skip metadata generation entirely - all metadata is embedded in HTML by monitor script
 export async function generateMetadata({ params }: PageProps) {
-<<<<<<< HEAD
-  const { user_slug, app_slug } = await params
-  
-  try {
-    const { data } = await supabase
-      .from('wtaf_content')
-      .select('original_prompt, coach')
-      .eq('user_slug', user_slug)
-      .eq('app_slug', app_slug)
-      .eq('status', 'published')
-      .single()
-
-    const title = `WTAF: ${app_slug.split('-').join(' ')}`
-    const description = data?.original_prompt ? 
-      `${data.original_prompt.substring(0, 150)}...` : 
-      'Vibecoded chaos, shipped via SMS.'
-
-    // Use the working cached OG image route with full public URL
-    const baseUrl = process.env.NEXT_PUBLIC_APP_URL || process.env.VERCEL_URL 
-      ? `https://${process.env.VERCEL_URL}` 
-      : 'https://theaf-web.ngrok.io'
-    const ogImageUrl = `${baseUrl}/api/generate-og-cached?user=${encodeURIComponent(user_slug)}&app=${encodeURIComponent(app_slug)}`
-
-    return {
-      title,
-      description,
-      openGraph: {
-        title,
-        description,
-        images: [
-          {
-            url: ogImageUrl,
-            width: 1200,
-            height: 630,
-            alt: title,
-          }
-        ],
-      },
-      twitter: {
-        card: 'summary_large_image',
-        title,
-        description,
-        images: [ogImageUrl],
-      },
-    }
-  } catch (error) {
-    console.error('Error generating metadata:', error)
-    return {
-      title: 'WTAF - Delusional App Generator',
-      description: 'Vibecoded chaos, shipped via SMS.',
-      openGraph: {
-        title: 'WTAF - Delusional App Generator',
-        description: 'Vibecoded chaos, shipped via SMS.',
-        images: [`${process.env.NEXT_PUBLIC_APP_URL || 'https://theaf-web.ngrok.io'}/api/generate-og-cached?user=default&app=wtaf`],
-      },
-    }
-  }
-} 
-=======
 	// Return empty metadata object to prevent Next.js from generating any meta tags
 	// The monitor script embeds all necessary OpenGraph and meta tags directly in the HTML
 	return {};
-}
->>>>>>> fb2c1caf
+}