{
<<<<<<< HEAD
	"compilerOptions": {
		"target": "ES2020",
		"module": "ES2020",
		"moduleResolution": "node",
		"esModuleInterop": true,
		"outDir": "./dist",
		"rootDir": "./",
		"strict": true,
		"skipLibCheck": true,
		"forceConsistentCasingInFileNames": true,
		"baseUrl": "./",
		"paths": {
			"@/*": ["./*"]
		},
		"allowJs": true,
		"resolveJsonModule": true
	},
	"include": ["scripts/**/*", "lib/discord/**/*", "data/**/*", "types/**/*"],
	"exclude": ["node_modules", "dist", ".next", "app"]
}
=======
  "extends": "./tsconfig.json",
  "compilerOptions": {
    "outDir": "./dist",
    "rootDir": "./",
    "module": "es2022",
    "target": "es2017",
    "esModuleInterop": true,
    "moduleResolution": "node",
    "resolveJsonModule": true,
    "skipLibCheck": true,
    "allowJs": true,
    "strict": true,
    "noImplicitAny": true,
    "isolatedModules": false,
    "noEmit": false,
    "noImplicitReturns": false,
    "allowUnreachableCode": true,
    "forceConsistentCasingInFileNames": true,
    "baseUrl": ".",
    "paths": {
      "*": ["*", "lib/discord/types/*"]
    }
  },
  "include": [
    "lib/discord/**/*.ts",
    "lib/discord/**/*.d.ts",
    "data/**/*.ts",
    "scripts/**/*.ts"
  ],
  "exclude": [
    "node_modules",
    "discord-bot",
    "dist"
  ]
} 
>>>>>>> 7ffa1c0f
<|MERGE_RESOLUTION|>--- conflicted
+++ resolved
@@ -1,26 +1,4 @@
 {
-<<<<<<< HEAD
-	"compilerOptions": {
-		"target": "ES2020",
-		"module": "ES2020",
-		"moduleResolution": "node",
-		"esModuleInterop": true,
-		"outDir": "./dist",
-		"rootDir": "./",
-		"strict": true,
-		"skipLibCheck": true,
-		"forceConsistentCasingInFileNames": true,
-		"baseUrl": "./",
-		"paths": {
-			"@/*": ["./*"]
-		},
-		"allowJs": true,
-		"resolveJsonModule": true
-	},
-	"include": ["scripts/**/*", "lib/discord/**/*", "data/**/*", "types/**/*"],
-	"exclude": ["node_modules", "dist", ".next", "app"]
-}
-=======
   "extends": "./tsconfig.json",
   "compilerOptions": {
     "outDir": "./dist",
@@ -55,5 +33,4 @@
     "discord-bot",
     "dist"
   ]
-} 
->>>>>>> 7ffa1c0f
+} 