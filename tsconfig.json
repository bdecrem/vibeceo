--- conflicted
+++ resolved
@@ -1,38 +1,4 @@
 {
-<<<<<<< HEAD
-	"compilerOptions": {
-		"target": "es2017",
-		"lib": ["dom", "dom.iterable", "esnext"],
-		"allowJs": true,
-		"skipLibCheck": true,
-		"strict": true,
-		"noEmit": true,
-		"esModuleInterop": true,
-		"module": "esnext",
-		"moduleResolution": "bundler",
-		"resolveJsonModule": true,
-		"isolatedModules": true,
-		"jsx": "preserve",
-		"incremental": true,
-		"plugins": [
-			{
-				"name": "next"
-			}
-		],
-		"paths": {
-			"@/*": ["./*"]
-		}
-	},
-	"include": ["next-env.d.ts", "**/*.ts", "**/*.tsx", ".next/types/**/*.ts"],
-	"exclude": [
-		"node_modules",
-		"discord-bot",
-		"dist/scripts/start-discord-bot.js",
-		"lib/discord/**/*",
-		"scripts/bot/**/*"
-	]
-}
-=======
   "compilerOptions": {
     "target": "es2017",
     "lib": ["dom", "dom.iterable", "esnext"],
@@ -70,5 +36,4 @@
     "dist/scripts/start-discord-bot.js",
     "scripts/bot/**/*"
   ]
-} 
->>>>>>> 7ffa1c0f
+} 