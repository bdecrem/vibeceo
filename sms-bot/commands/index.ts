--- conflicted
+++ resolved
@@ -1,16 +1,10 @@
 import type { CommandHandler } from "./types.js";
 
-<<<<<<< HEAD
 import { audioTestCommandHandler } from './audio-test.js';
 import { cryptoCommandHandler } from './crypto.js';
 import { peerReviewCommandHandler } from './peer-review.js';
 import { youtubeAgentHandler } from './youtube-agent.js';
-=======
-import { cryptoCommandHandler } from "./crypto.js";
-import { peerReviewCommandHandler } from "./peer-review.js";
-import { youtubeAgentHandler } from "./youtube-agent.js";
 import { ticketmasterCommandHandler } from "./ticketmaster.js";
->>>>>>> 9dc4c728
 
 export const commandHandlers: CommandHandler[] = [
   audioTestCommandHandler,
