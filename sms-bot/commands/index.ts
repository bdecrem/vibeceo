<<<<<<< HEAD
﻿import type { CommandHandler } from './types.js';
=======
import type { CommandHandler } from "./types.js";
>>>>>>> b746a463

import { audioTestCommandHandler } from './audio-test.js';
import { cryptoCommandHandler } from './crypto.js';
import { medicalDailyCommandHandler } from './medical-daily.js';
import { peerReviewCommandHandler } from './peer-review.js';
import { ticketmasterCommandHandler } from "./ticketmaster.js";
import { youtubeAgentHandler } from './youtube-agent.js';

export const commandHandlers: CommandHandler[] = [
  audioTestCommandHandler,
  cryptoCommandHandler,
  medicalDailyCommandHandler,
  peerReviewCommandHandler,
  youtubeAgentHandler,
<<<<<<< HEAD
];
=======
  ticketmasterCommandHandler,
];
>>>>>>> b746a463
<|MERGE_RESOLUTION|>--- conflicted
+++ resolved
@@ -1,14 +1,10 @@
-<<<<<<< HEAD
-﻿import type { CommandHandler } from './types.js';
-=======
-import type { CommandHandler } from "./types.js";
->>>>>>> b746a463
+import type { CommandHandler } from './types.js';
 
 import { audioTestCommandHandler } from './audio-test.js';
 import { cryptoCommandHandler } from './crypto.js';
 import { medicalDailyCommandHandler } from './medical-daily.js';
 import { peerReviewCommandHandler } from './peer-review.js';
-import { ticketmasterCommandHandler } from "./ticketmaster.js";
+import { ticketmasterCommandHandler } from './ticketmaster.js';
 import { youtubeAgentHandler } from './youtube-agent.js';
 
 export const commandHandlers: CommandHandler[] = [
@@ -16,10 +12,6 @@
   cryptoCommandHandler,
   medicalDailyCommandHandler,
   peerReviewCommandHandler,
+  ticketmasterCommandHandler,
   youtubeAgentHandler,
-<<<<<<< HEAD
 ];
-=======
-  ticketmasterCommandHandler,
-];
->>>>>>> b746a463
