--- conflicted
+++ resolved
@@ -627,18 +627,10 @@
       }
 
       // Determine status based on confidence and complexity
-<<<<<<< HEAD
-      let status = 'reformulated';
-=======
       let status = 'Todo';
->>>>>>> 19a03fb3
       if (reformulated.confidence === 'low') {
         status = 'Needs Info';
       }
-      
-      // Only auto-fix simple and medium complexity issues with high confidence
-      const shouldAutoFix = reformulated.confidence === 'high' && 
-                           ['simple', 'medium'].includes(reformulated.complexity);
 
       // Update the issue - PRESERVE THE ORIGINAL REQUEST
       const success = await updateIssue(record.id, {
@@ -650,14 +642,10 @@
         confidence: reformulated.confidence,
         complexity: reformulated.complexity || 'medium',
         implementation_notes: reformulated.implementation_notes,
-<<<<<<< HEAD
-=======
         implementation_plan: reformulated.implementation_plan, // Save the plan if generated
->>>>>>> 19a03fb3
         needs_clarification: reformulated.needs_clarification,
         category: reformulated.category || issue.category,
         ash_comment: reformulated.ash_comment,
-        skip_auto_fix: !shouldAutoFix, // Skip auto-fix for complex/research issues
         reformulated_at: new Date().toISOString()
       });
 
