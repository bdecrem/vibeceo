/**
 * NEW WTAF PROCESSOR - MICROSERVICE ARCHITECTURE
 *
 * This replaces the old ai-client.ts 2-step prompt mess with a clean, smart system.
 *
 * MICROSERVICE RESPONSIBILITIES:
 * - Smart routing (game vs app detection)
 * - Coach extraction and injection
 * - Intelligent prompt orchestration
 * - HTML generation with proper fallbacks
 *
 * INTERFACES WITH OTHER MICROSERVICES:
 * - Uses shared/config.ts for API keys and settings
 * - Uses shared/logger.ts for consistent logging
 * - Uses shared/utils.ts for code extraction and detection
 * - Returns HTML ready for storage-manager.ts to save
 * - Provides same interface as old ai-client.ts for drop-in replacement
 */

import { OpenAI } from "openai";
import { readFile } from "fs/promises";
import { join, dirname } from "path";
import { fileURLToPath } from "url";
import { OPENAI_API_KEY, ANTHROPIC_API_KEY } from "./shared/config.js";
import {
	logWithTimestamp,
	logError,
	logSuccess,
	logWarning,
} from "./shared/logger.js";
import { detectRequestType as utilsDetectRequestType } from "./shared/utils.js";
import type { ChatCompletionMessageParam } from "openai/resources/chat/completions";

const __filename = fileURLToPath(import.meta.url);
const __dirname = dirname(__filename);

// Configuration interfaces for type safety
export interface ClassifierConfig {
<<<<<<< HEAD
	classifierModel: string;
	classifierMaxTokens: number;
	classifierTemperature: number;
	classifierTopP?: number;
	classifierPresencePenalty?: number;
	classifierFrequencyPenalty?: number;
=======
    classifierModel: string;
    classifierMaxTokens: number;
    classifierTemperature: number;
    classifierTopP?: number;
    classifierPresencePenalty?: number;
    classifierFrequencyPenalty?: number;
    forceAdminOverride?: boolean; // 🔧 Admin override flag
>>>>>>> 731a40a4
}

export interface BuilderConfig {
	model: string;
	maxTokens: number;
	temperature: number;
	cookbook?: string; // Optional WTAF cookbook content for apps
}

// Initialize OpenAI client with lazy loading (same pattern as ai-client.ts)
let openaiClient: OpenAI | null = null;
function getOpenAIClient(): OpenAI {
	if (!openaiClient) {
		if (!OPENAI_API_KEY) {
			throw new Error("OPENAI_API_KEY not found in environment");
		}
		openaiClient = new OpenAI({ apiKey: OPENAI_API_KEY });
	}
	return openaiClient;
}

/**
 * Load prompt from JSON file
 * Same utility function from ai-client.ts for consistent prompt loading
 */
async function loadPrompt(
	filename: string
): Promise<ChatCompletionMessageParam | null> {
	try {
		// When compiled, this runs from dist/engine/, so we need to go up 2 levels to reach sms-bot/
		const promptPath = join(__dirname, "..", "..", "content", filename);
		const content = await readFile(promptPath, "utf8");
		return JSON.parse(content);
	} catch (error) {
		logWarning(
			`Error loading prompt ${filename}: ${
				error instanceof Error ? error.message : String(error)
			}`
		);
		return null;
	}
}

/**
 * Load text prompt from .txt file (for comprehensive prompts)
 */
async function loadTextPrompt(filename: string): Promise<string | null> {
	try {
		// When compiled, this runs from dist/engine/, so we need to go up 2 levels to reach sms-bot/
		const promptPath = join(__dirname, "..", "..", "content", filename);
		const content = await readFile(promptPath, "utf8");
		logWithTimestamp(
			`📖 Text prompt loaded: ${filename} (${content.length} chars)`
		);
		return content;
	} catch (error) {
		logWarning(
			`Error loading text prompt ${filename}: ${
				error instanceof Error ? error.message : String(error)
			}`
		);
		return null;
	}
}

/**
 * Load coach personality from coaches/ folder
 * Returns the personality text for the classifier to interpret
 */
async function loadCoachPersonality(
	coachHandle: string
): Promise<string | null> {
	try {
		const coachPath = join(
			__dirname,
			"..",
			"..",
			"content",
			"coaches",
			`${coachHandle}.json`
		);
		const content = await readFile(coachPath, "utf8");
		const coachData = JSON.parse(content);
		return coachData.personality || null;
	} catch (error) {
		logWarning(
			`Error loading coach personality for ${coachHandle}: ${
				error instanceof Error ? error.message : String(error)
			}`
		);
		return null;
	}
}

/**
 * GENERATE COMPLETE PROMPT (Drop-in replacement for ai-client.ts function)
 *
 * This replaces the old generateCompletePrompt function but with our smart routing.
 * - Extracts coach injection from user input (preserves existing coach functionality)
 * - Routes games vs apps intelligently
 * - For apps: uses classifier to expand the prompt
 * - For games: passes through directly (games don't need expansion)
 *
 * Returns expanded prompt ready for the builder stage.
 */
<<<<<<< HEAD
export async function generateCompletePrompt(
	userInput: string,
	config: ClassifierConfig
): Promise<string> {
	logWithTimestamp("=" + "=".repeat(79));
	logWithTimestamp("🎯 NEW WTAF PROCESSOR: Intelligent prompt generation...");
	logWithTimestamp(`📥 ORIGINAL INPUT: ${userInput}`);
	logWithTimestamp(
		`🤖 Using classifier: ${config.classifierModel} (${config.classifierMaxTokens} tokens)`
	);
	logWithTimestamp("-" + "-".repeat(79));

	// STEP 1: Extract coach information (preserve existing functionality)
	// Parse coach from user prompt before processing (WTAF syntax: "wtaf -coach- request")
	const coachMatch = userInput.match(/wtaf\s+-([a-z]+)-\s+(.+)/i);
	let coach = null;
	let cleanedInput = userInput;

	if (coachMatch) {
		coach = coachMatch[1].toLowerCase();
		cleanedInput = `wtaf ${coachMatch[2]}`; // Keep "wtaf" but remove coach
		logWithTimestamp(`🎭 Extracted coach: ${coach}`);
		logWithTimestamp(`🧹 Cleaned input: ${cleanedInput}`);
	}

	// STEP 2: Smart routing - detect if this is a game or app
	const requestType = utilsDetectRequestType(cleanedInput);
	logWithTimestamp(`🔀 Request type detected: ${requestType.toUpperCase()}`);

	let expandedPrompt = cleanedInput;

	// STEP 3: Load coach personality if present
	let coachPersonality = null;
	if (coach) {
		coachPersonality = await loadCoachPersonality(coach);
		if (coachPersonality) {
			logWithTimestamp(`🎭 Coach personality loaded for ${coach}`);
		} else {
			logWarning(
				`Coach personality not found for ${coach}, proceeding without injection`
			);
		}
	}

	if (requestType === "app") {
		// APP PATH: Use classifier to expand and clarify the request
		logWithTimestamp(
			"📋 APP detected - using modular classifier to expand prompt..."
		);

		const { buildClassifierPrompt } = await import("./classifier-builder.js");
		const classifierPrompt = await buildClassifierPrompt();
		if (!classifierPrompt) {
			logWarning("Failed to build classifier prompt, using original input");
			expandedPrompt = cleanedInput;
		} else {
			try {
				// Pass coach info as part of user message for classifier to interpret
				let userMessage = cleanedInput;
				if (coach && coachPersonality) {
					userMessage += `\n\nCOACH: ${coach}\nCOACH PERSONALITY: ${coachPersonality}`;
					logWithTimestamp(
						`🎭 Passing ${coach}'s personality to classifier for interpretation`
					);
				}

				const messages: ChatCompletionMessageParam[] = [
					classifierPrompt,
					{ role: "user", content: userMessage } as ChatCompletionMessageParam,
				];

				logWithTimestamp(`\n🔍 SENDING TO GPT-4o CLASSIFIER:`);
				logWithTimestamp(
					`⚙️ Config: ${config.classifierModel}, ${config.classifierMaxTokens} tokens, temp ${config.classifierTemperature}`
				);
				logWithTimestamp(
					`📋 SYSTEM PROMPT: ${
						(classifierPrompt as any).content?.length || 0
					} chars (includes ZAD template)`
				);
				logWithTimestamp(`📋 FULL CLASSIFIER SYSTEM PROMPT CONTENT:`);
				logWithTimestamp("=" + "=".repeat(80));
				logWithTimestamp((classifierPrompt as any).content || "No content");
				logWithTimestamp("=" + "=".repeat(80));
				logWithTimestamp(
					`📤 USER MESSAGE (${userMessage.length} chars): ${userMessage}`
				);

				const response = await getOpenAIClient().chat.completions.create({
					model: config.classifierModel,
					messages: messages,
					temperature: config.classifierTemperature,
					max_tokens: config.classifierMaxTokens,
					top_p: config.classifierTopP || 1,
					presence_penalty: config.classifierPresencePenalty || 0,
					frequency_penalty: config.classifierFrequencyPenalty || 0,
				});

				const content = response.choices[0].message.content;
				logWithTimestamp(
					`\n📥 CLASSIFIER RESPONSE (${content?.length || 0} chars):`
				);
				logWithTimestamp("=" + "=".repeat(80));
				logWithTimestamp(content || "No content");
				logWithTimestamp("=" + "=".repeat(80));
				if (content) {
					// Check if classifier detected a ZAD request by looking for ZERO_ADMIN_DATA: true in metadata
					if (content.includes("ZERO_ADMIN_DATA: true")) {
						logWithTimestamp(
							"🤝 ZAD detected by classifier (ZERO_ADMIN_DATA: true found)"
						);

						// NEW ELEGANT ZAD SYSTEM: Route to comprehensive builder
						// Pass the original user input for the comprehensive ZAD builder
						expandedPrompt = `ZAD_COMPREHENSIVE_REQUEST: ${cleanedInput}`;
						logWithTimestamp(
							"🎨 NEW ZAD SYSTEM: Routing to comprehensive ZAD builder"
						);
					} else {
						expandedPrompt = content.trim();
						logWithTimestamp(
							`📤 EXPANDED PROMPT: ${expandedPrompt.slice(0, 200)}...`
						);
					}
				} else {
					logWarning("No content in classifier response, using original");
					expandedPrompt = cleanedInput;
				}
			} catch (error) {
				logWarning(
					`Classifier error, using original: ${
						error instanceof Error ? error.message : String(error)
					}`
				);
				expandedPrompt = cleanedInput;
			}
		}
	} else {
		// GAME PATH: Games don't need expansion, pass through directly
		logWithTimestamp(
			"🎮 GAME detected - skipping classifier (games don't need expansion)"
		);
		expandedPrompt = cleanedInput;
	}

	// STEP 4: Add metadata to expanded prompt for builder stage
	if (coach) {
		expandedPrompt += `\n\nCOACH_HANDLE: ${coach}`;
		logWithTimestamp(`🎭 Added coach handle to final prompt: ${coach}`);
	}

	// Add request type metadata to prevent mis-detection in builder stage
	expandedPrompt += `\n\nREQUEST_TYPE: ${requestType}`;
	logWithTimestamp(`🔀 Added request type metadata: ${requestType}`);

	logSuccess("Prompt generation complete!");
	logWithTimestamp("=" + "=".repeat(79));

	return expandedPrompt;
=======
export async function generateCompletePrompt(userInput: string, config: ClassifierConfig): Promise<string> {
    logWithTimestamp("=" + "=".repeat(79));
    logWithTimestamp("🎯 NEW WTAF PROCESSOR: Intelligent prompt generation...");
    logWithTimestamp(`📥 ORIGINAL INPUT: ${userInput}`);
    logWithTimestamp(`🤖 Using classifier: ${config.classifierModel} (${config.classifierMaxTokens} tokens)`);
    logWithTimestamp("-" + "-".repeat(79));
    
    // STEP 1: Extract coach information (preserve existing functionality)
    // Parse coach from user prompt before processing (WTAF syntax: "wtaf -coach- request")
    const coachMatch = userInput.match(/wtaf\s+-([a-z]+)-\s+(.+)/i);
    let coach = null;
    let cleanedInput = userInput;
    
    if (coachMatch) {
        coach = coachMatch[1].toLowerCase();
        cleanedInput = `wtaf ${coachMatch[2]}`; // Keep "wtaf" but remove coach
        logWithTimestamp(`🎭 Extracted coach: ${coach}`);
        logWithTimestamp(`🧹 Cleaned input: ${cleanedInput}`);
    }
    
    // STEP 2: Smart routing - detect if this is a game or app
    const requestType = utilsDetectRequestType(cleanedInput);
    logWithTimestamp(`🔀 Request type detected: ${requestType.toUpperCase()}`);
    
    let expandedPrompt = cleanedInput;
    
    // STEP 3: Load coach personality if present
    let coachPersonality = null;
    if (coach) {
        coachPersonality = await loadCoachPersonality(coach);
        if (coachPersonality) {
            logWithTimestamp(`🎭 Coach personality loaded for ${coach}`);
        } else {
            logWarning(`Coach personality not found for ${coach}, proceeding without injection`);
        }
    }

    if (requestType === 'app') {
        // 🔧 ADMIN OVERRIDE CHECK: Skip classifier entirely if admin override is set
        if (config.forceAdminOverride) {
            logWithTimestamp("🔧 ADMIN OVERRIDE: Skipping classifier entirely, going straight to admin generation");
            expandedPrompt = `ADMIN_DUAL_PAGE_REQUEST: ${cleanedInput}

EMAIL_NEEDED: false
ZERO_ADMIN_DATA: false
APP_TYPE: data_collection`;
            logWithTimestamp("🔧 Admin override: Created admin dual-page prompt without classifier");
        }
        else {
            // APP PATH: Use classifier to expand and clarify the request
            logWithTimestamp("📋 APP detected - using modular classifier to expand prompt...");
            
            const { buildClassifierPrompt } = await import('./classifier-builder.js');
            const classifierPrompt = await buildClassifierPrompt();
            if (!classifierPrompt) {
                logWarning("Failed to build classifier prompt, using original input");
                expandedPrompt = cleanedInput;
            } else {
                try {
                    // Pass coach info as part of user message for classifier to interpret
                    let userMessage = cleanedInput;
                    if (coach && coachPersonality) {
                        userMessage += `\n\nCOACH: ${coach}\nCOACH PERSONALITY: ${coachPersonality}`;
                        logWithTimestamp(`🎭 Passing ${coach}'s personality to classifier for interpretation`);
                    }
                    
                    const messages: ChatCompletionMessageParam[] = [
                        classifierPrompt,
                        { role: "user", content: userMessage } as ChatCompletionMessageParam
                    ];
                    
                    logWithTimestamp(`\n🔍 SENDING TO GPT-4o CLASSIFIER:`);
                    logWithTimestamp(`⚙️ Config: ${config.classifierModel}, ${config.classifierMaxTokens} tokens, temp ${config.classifierTemperature}`);
                    logWithTimestamp(`📋 SYSTEM PROMPT: ${(classifierPrompt as any).content?.length || 0} chars (includes ZAD template)`);
                    logWithTimestamp(`📋 FULL CLASSIFIER SYSTEM PROMPT CONTENT:`);
                    logWithTimestamp("=" + "=".repeat(80));
                    logWithTimestamp((classifierPrompt as any).content || "No content");
                    logWithTimestamp("=" + "=".repeat(80));
                    logWithTimestamp(`📤 USER MESSAGE (${userMessage.length} chars): ${userMessage}`);
                    
                    const response = await getOpenAIClient().chat.completions.create({
                        model: config.classifierModel,
                        messages: messages,
                        temperature: config.classifierTemperature,
                        max_tokens: config.classifierMaxTokens,
                        top_p: config.classifierTopP || 1,
                        presence_penalty: config.classifierPresencePenalty || 0,
                        frequency_penalty: config.classifierFrequencyPenalty || 0
                    });
                    
                    const content = response.choices[0].message.content;
                    logWithTimestamp(`\n📥 CLASSIFIER RESPONSE (${content?.length || 0} chars):`);
                    logWithTimestamp("=" + "=".repeat(80));
                    logWithTimestamp(content || "No content");
                    logWithTimestamp("=" + "=".repeat(80));
                    if (content) {
                        // STEP 1: Check if classifier detected a ZAD request
                        if (content.includes('ZERO_ADMIN_DATA: true')) {
                            logWithTimestamp("🤝 ZAD detected by classifier (ZERO_ADMIN_DATA: true found)");
                            
                            // NEW ELEGANT ZAD SYSTEM: Route to comprehensive builder
                            // Pass the original user input for the comprehensive ZAD builder
                            expandedPrompt = `ZAD_COMPREHENSIVE_REQUEST: ${cleanedInput}`;
                            logWithTimestamp("🎨 NEW ZAD SYSTEM: Routing to comprehensive ZAD builder");
                        }
                        // STEP 2: Check if classifier detected admin need (APP_TYPE: data_collection)
                        else if (content.includes('APP_TYPE: data_collection') || content.includes('APP_TYPE=data_collection')) {
                            logWithTimestamp("📊 ADMIN detected by classifier (APP_TYPE: data_collection found)");
                            expandedPrompt = `ADMIN_DUAL_PAGE_REQUEST: ${cleanedInput}

${content.trim()}`;
                            logWithTimestamp("📊 ADMIN SYSTEM: Routing to admin dual-page builder");
                        }
                        // STEP 3: Normal expanded prompt
                        else {
                            expandedPrompt = content.trim();
                            logWithTimestamp(`📤 EXPANDED PROMPT: ${expandedPrompt.slice(0, 200)}...`);
                        }
                    } else {
                        logWarning("No content in classifier response, using original");
                        expandedPrompt = cleanedInput;
                    }
                } catch (error) {
                    logWarning(`Classifier error, using original: ${error instanceof Error ? error.message : String(error)}`);
                    expandedPrompt = cleanedInput;
                }
            }
        }
    } else {
        // GAME PATH: Games don't need expansion, pass through directly
        logWithTimestamp("🎮 GAME detected - skipping classifier (games don't need expansion)");
        expandedPrompt = cleanedInput;
    }
    
    // STEP 4: Add metadata to expanded prompt for builder stage
    if (coach) {
        expandedPrompt += `\n\nCOACH_HANDLE: ${coach}`;
        logWithTimestamp(`🎭 Added coach handle to final prompt: ${coach}`);
    }
    
    // Add request type metadata to prevent mis-detection in builder stage
    expandedPrompt += `\n\nREQUEST_TYPE: ${requestType}`;
    logWithTimestamp(`🔀 Added request type metadata: ${requestType}`);
    
    logSuccess("Prompt generation complete!");
    logWithTimestamp("=" + "=".repeat(79));
    
    return expandedPrompt;
>>>>>>> 731a40a4
}

/**
 * CALL CLAUDE (Drop-in replacement for ai-client.ts function)
 *
 * This replaces the old callClaude function but with our smart builder selection.
 * - Automatically selects the right builder based on request type detection
 * - Uses provided config instead of hardcoded values
 * - Returns raw HTML ready for extractCodeBlocks processing
 */
<<<<<<< HEAD
export async function callClaude(
	systemPrompt: string,
	userPrompt: string,
	config: BuilderConfig
): Promise<string> {
	// STEP 1: Extract request type from metadata to avoid re-detection issues
	let requestType: "game" | "app" = "app"; // default to app
	const typeMatch = userPrompt.match(/REQUEST_TYPE:\s*(game|app)/i);
	if (typeMatch) {
		requestType = typeMatch[1].toLowerCase() as "game" | "app";
		logWithTimestamp(
			`🔀 Using metadata request type: ${requestType.toUpperCase()}`
		);
	} else {
		// Fallback to detection if no metadata found (shouldn't happen with new system)
		logWarning("No REQUEST_TYPE metadata found, falling back to detection");
		requestType = utilsDetectRequestType(userPrompt);
		logWithTimestamp(`🔀 Fallback detection: ${requestType.toUpperCase()}`);
	}

	// STEP 2: Extract coach info and load personality for builder
	const coachMatch = userPrompt.match(/COACH_HANDLE:\s*([a-z]+)/i);
	let coach = null;
	let coachPersonality = null;
	if (coachMatch) {
		coach = coachMatch[1].toLowerCase();
		coachPersonality = await loadCoachPersonality(coach);
		logWithTimestamp(`🎭 Coach detected for builder: ${coach}`);
	}

	// STEP 3: Load the appropriate specialized builder
	let builderFile: string;
	let builderType: string;

	if (requestType === "game") {
		builderFile = "builder-game.txt";
		builderType = "Game Builder (.txt)";
		logWithTimestamp(`🎮 Game detected - using builder-game.txt`);
	} else if (userPrompt.includes("ZAD_COMPREHENSIVE_REQUEST:")) {
		logWithTimestamp(
			`🎨 ZAD_COMPREHENSIVE_REQUEST detected - using comprehensive ZAD builder (.txt format)`
		);
		// Extract the user request from the comprehensive ZAD request
		const requestMatch = userPrompt.match(/ZAD_COMPREHENSIVE_REQUEST:\s*(.+)/);
		if (!requestMatch) {
			throw new Error(
				"ZAD_COMPREHENSIVE_REQUEST detected but no content found - parsing error"
			);
		}
		const userRequest = requestMatch[1].trim();
		logWithTimestamp(`🎨 Extracted user request: ${userRequest}`);

		// Use the comprehensive ZAD builder (.txt format to avoid JSON escaping issues)
		builderFile = "builder-zad-comprehensive.txt";
		builderType = "Comprehensive ZAD Builder (.txt)";
		logWithTimestamp(
			`🎨 Using .txt comprehensive ZAD builder for: ${userRequest.slice(
				0,
				50
			)}...`
		);
	} else {
		// Standard app
		builderFile = "builder-app.json";
		builderType = "Standard App Builder";
		logWithTimestamp(`📱 Standard app detected - using general app builder`);
	}

	logWithTimestamp(`🔧 Loading builder: ${builderFile} (${builderType})`);

	let builderPrompt: ChatCompletionMessageParam | null = null;
	let promptContent = "";

	// Handle different file formats
	if (builderFile.endsWith(".txt")) {
		// Load text file directly for comprehensive prompts
		const textContent = await loadTextPrompt(builderFile);
		if (textContent) {
			let processedContent = textContent;

			// For game requests, replace [USER_REQUEST] placeholder with actual user request
			if (requestType === "game") {
				// Extract clean user request without metadata
				let cleanUserRequest = userPrompt;
				// Remove REQUEST_TYPE metadata if present
				cleanUserRequest = cleanUserRequest
					.replace(/REQUEST_TYPE:\s*(game|app)/i, "")
					.trim();
				// Remove COACH_HANDLE metadata if present
				cleanUserRequest = cleanUserRequest
					.replace(/COACH_HANDLE:\s*[a-z]+/i, "")
					.trim();
				// Always remove "wtaf" from the beginning
				cleanUserRequest = cleanUserRequest.replace(/^wtaf\s+/i, "").trim();

				processedContent = textContent.replace(
					/\[USER_REQUEST\]/g,
					cleanUserRequest
				);
				logWithTimestamp(
					`🎮 Replaced [USER_REQUEST] with: ${cleanUserRequest}`
				);
			}

			builderPrompt = {
				role: "system",
				content: processedContent,
			} as ChatCompletionMessageParam;
			promptContent = processedContent;
			logWithTimestamp(
				`📋 Text builder prompt loaded (${promptContent.length} chars):`
			);
			logWithTimestamp(
				`📝 First 200 chars: ${promptContent.substring(0, 200)}...`
			);
		} else {
			logWarning(`❌ Failed to load text builder prompt from ${builderFile}`);
		}
	} else {
		// Load JSON file for regular prompts
		builderPrompt = await loadPrompt(builderFile);
		if (builderPrompt) {
			promptContent = (builderPrompt as any).content || "";
			logWithTimestamp(
				`📋 JSON builder prompt loaded (${promptContent.length} chars):`
			);
			logWithTimestamp(
				`📝 First 200 chars: ${promptContent.substring(0, 200)}...`
			);
		} else {
			logWarning(`❌ Failed to load JSON builder prompt from ${builderFile}`);
		}
	}

	// STEP 5: Prepare coach-aware user prompt for builder
	let builderUserPrompt = userPrompt;

	// For ZAD comprehensive requests, replace with the actual user request
	if (userPrompt.includes("ZAD_COMPREHENSIVE_REQUEST:")) {
		const requestMatch = userPrompt.match(/ZAD_COMPREHENSIVE_REQUEST:\s*(.+)/);
		if (requestMatch) {
			const userRequest = requestMatch[1].trim();
			builderUserPrompt = userRequest; // Use the clean user request for the comprehensive builder
			logWithTimestamp(
				`🎨 ZAD: Using clean user request for comprehensive builder: ${userRequest.slice(
					0,
					50
				)}...`
			);
		}
	}

	if (coach && coachPersonality) {
		builderUserPrompt += `\n\nCOACH: ${coach}\nCOACH PERSONALITY: ${coachPersonality}`;
		logWithTimestamp(
			`🎭 Prepared ${coach}'s full personality data for builder`
		);
	}

	// Add WTAF Cookbook if provided by controller (only for non-ZAD apps)
	if (
		config.cookbook &&
		requestType === "app" &&
		!userPrompt.includes("ZAD_COMPREHENSIVE_REQUEST:")
	) {
		builderUserPrompt += `\n\nWTAF STYLE GUIDE & DESIGN SYSTEM:\n${config.cookbook}`;
		logWithTimestamp(
			`📖 Added WTAF Cookbook to builder prompt (provided by controller)`
		);
	}

	if (!builderPrompt) {
		logWarning(`Failed to load ${builderFile}, falling back to system prompt`);
		// Use the provided system prompt as fallback
	} else {
		logWithTimestamp(`🔧 Using specialized builder: ${builderFile}`);
		// Use specialized builder prompt directly - classifier handles coach interpretation
		systemPrompt = promptContent || systemPrompt;
	}

	// PARTY TRICK: Inject email placeholder instructions when needed
	const emailMetadataMatch = userPrompt.match(/EMAIL_NEEDED:\s*true/i);
	if (emailMetadataMatch && requestType === "app") {
		logWithTimestamp(
			`✨ PARTY TRICK: Injecting email placeholder instructions`
		);
		systemPrompt += `\n\n📧 EMAIL PLACEHOLDER SYSTEM:
=======
export async function callClaude(systemPrompt: string, userPrompt: string, config: BuilderConfig): Promise<string> {
    // STEP 1: Extract request type from metadata to avoid re-detection issues
    let requestType: 'game' | 'app' = 'app'; // default to app
    const typeMatch = userPrompt.match(/REQUEST_TYPE:\s*(game|app)/i);
    if (typeMatch) {
        requestType = typeMatch[1].toLowerCase() as 'game' | 'app';
        logWithTimestamp(`🔀 Using metadata request type: ${requestType.toUpperCase()}`);
    } else {
        // Fallback to detection if no metadata found (shouldn't happen with new system)
        logWarning("No REQUEST_TYPE metadata found, falling back to detection");
        requestType = utilsDetectRequestType(userPrompt);
        logWithTimestamp(`🔀 Fallback detection: ${requestType.toUpperCase()}`);
    }
    
    // STEP 2: Extract coach info and load personality for builder
    const coachMatch = userPrompt.match(/COACH_HANDLE:\s*([a-z]+)/i);
    let coach = null;
    let coachPersonality = null;
    if (coachMatch) {
        coach = coachMatch[1].toLowerCase();
        coachPersonality = await loadCoachPersonality(coach);
        logWithTimestamp(`🎭 Coach detected for builder: ${coach}`);
    }
    
    // STEP 3: Load the appropriate specialized builder
    let builderFile: string;
    let builderType: string;
    
    if (requestType === 'game') {
        builderFile = 'builder-game.json';
        builderType = 'Game Builder';
        logWithTimestamp(`🎮 Game detected - using game builder`);
    } else if (userPrompt.includes('ADMIN_DUAL_PAGE_REQUEST:')) {
        logWithTimestamp(`📊 ADMIN_DUAL_PAGE_REQUEST detected - using admin dual-page builder`);
        // Extract the user request from the admin request
        const requestMatch = userPrompt.match(/ADMIN_DUAL_PAGE_REQUEST:\s*(.+)/);
        if (!requestMatch) {
            throw new Error("ADMIN_DUAL_PAGE_REQUEST detected but no content found - parsing error");
        }
        const userRequest = requestMatch[1].trim();
        logWithTimestamp(`📊 Extracted user request: ${userRequest}`);
        
        builderFile = 'builder-admin-technical.json';
        builderType = 'Admin Technical Builder';
        logWithTimestamp(`📊 Using admin dual-page builder for: ${userRequest.slice(0, 50)}...`);
    } else if (userPrompt.includes('ZAD_COMPREHENSIVE_REQUEST:')) {
        logWithTimestamp(`🎨 ZAD_COMPREHENSIVE_REQUEST detected - using comprehensive ZAD builder (.txt format)`);
        // Extract the user request from the comprehensive ZAD request
        const requestMatch = userPrompt.match(/ZAD_COMPREHENSIVE_REQUEST:\s*(.+)/);
        if (!requestMatch) {
            throw new Error("ZAD_COMPREHENSIVE_REQUEST detected but no content found - parsing error");
        }
        const userRequest = requestMatch[1].trim();
        logWithTimestamp(`🎨 Extracted user request: ${userRequest}`);
        
        // Use the comprehensive ZAD builder (.txt format to avoid JSON escaping issues)
        builderFile = 'builder-zad-comprehensive.txt';
        builderType = 'Comprehensive ZAD Builder (.txt)';
        logWithTimestamp(`🎨 Using .txt comprehensive ZAD builder for: ${userRequest.slice(0, 50)}...`);
    } else {
        // Standard app
        builderFile = 'builder-app.json';
        builderType = 'Standard App Builder';
        logWithTimestamp(`📱 Standard app detected - using general app builder`);
    }
    
    logWithTimestamp(`🔧 Loading builder: ${builderFile} (${builderType})`);
    
    let builderPrompt: ChatCompletionMessageParam | null = null;
    let promptContent = '';
    
    // Handle different file formats
    if (builderFile.endsWith('.txt')) {
        // Load text file directly for comprehensive prompts
        const textContent = await loadTextPrompt(builderFile);
        if (textContent) {
            builderPrompt = { role: 'system', content: textContent } as ChatCompletionMessageParam;
            promptContent = textContent;
            logWithTimestamp(`📋 Text builder prompt loaded (${promptContent.length} chars):`);
            logWithTimestamp(`📝 First 200 chars: ${promptContent.substring(0, 200)}...`);
        } else {
            logWarning(`❌ Failed to load text builder prompt from ${builderFile}`);
        }
    } else {
        // Load JSON file for regular prompts
        builderPrompt = await loadPrompt(builderFile);
        if (builderPrompt) {
            promptContent = (builderPrompt as any).content || '';
            logWithTimestamp(`📋 JSON builder prompt loaded (${promptContent.length} chars):`);
            logWithTimestamp(`📝 First 200 chars: ${promptContent.substring(0, 200)}...`);
        } else {
            logWarning(`❌ Failed to load JSON builder prompt from ${builderFile}`);
        }
    }
    
    // STEP 5: Prepare coach-aware user prompt for builder
    let builderUserPrompt = userPrompt;
    
    // For admin dual-page requests, replace with the actual user request but preserve metadata
    if (userPrompt.includes('ADMIN_DUAL_PAGE_REQUEST:')) {
        const requestMatch = userPrompt.match(/ADMIN_DUAL_PAGE_REQUEST:\s*(.+)/);
        if (requestMatch) {
            const userRequest = requestMatch[1].trim();
            builderUserPrompt = userRequest; // Use the clean user request for the admin builder
            logWithTimestamp(`📊 ADMIN: Using clean user request for admin builder: ${userRequest.slice(0, 50)}...`);
        }
    }
    // For ZAD comprehensive requests, replace with the actual user request
    else if (userPrompt.includes('ZAD_COMPREHENSIVE_REQUEST:')) {
        const requestMatch = userPrompt.match(/ZAD_COMPREHENSIVE_REQUEST:\s*(.+)/);
        if (requestMatch) {
            const userRequest = requestMatch[1].trim();
            builderUserPrompt = userRequest; // Use the clean user request for the comprehensive builder
            logWithTimestamp(`🎨 ZAD: Using clean user request for comprehensive builder: ${userRequest.slice(0, 50)}...`);
        }
    }
    
    if (coach && coachPersonality) {
        builderUserPrompt += `\n\nCOACH: ${coach}\nCOACH PERSONALITY: ${coachPersonality}`;
        logWithTimestamp(`🎭 Prepared ${coach}'s full personality data for builder`);
    }
    
    // 🔧 ADMIN STITCHING: For admin requests, stitch together 3 pieces dynamically
    if (userPrompt.includes('ADMIN_DUAL_PAGE_REQUEST:')) {
        try {
            // Load app-tech-spec.json dynamically
            const appTechSpecPath = join(__dirname, '..', '..', 'content', 'app-tech-spec.json');
            const appTechSpecContent = await readFile(appTechSpecPath, 'utf8');
            const appTechSpec = JSON.parse(appTechSpecContent);
            
            // Stitch together: User request + App tech spec + Admin technical (already in systemPrompt)
            builderUserPrompt += `\n\nWTAF STYLE GUIDE & DESIGN SYSTEM:\n${JSON.stringify(appTechSpec, null, 2)}`;
            logWithTimestamp(`📖 Added app-tech-spec.json dynamically for admin request`);
        } catch (error) {
            logWarning(`Failed to load app-tech-spec.json: ${error instanceof Error ? error.message : String(error)}`);
        }
    }
    
    // DEPRECATED: Old cookbook approach - bad architecture, do not use
    // if (config.cookbook && requestType === 'app' && !userPrompt.includes('ZAD_COMPREHENSIVE_REQUEST:')) {
    //     builderUserPrompt += `\n\nWTAF STYLE GUIDE & DESIGN SYSTEM:\n${config.cookbook}`;
    //     logWithTimestamp(`📖 Added WTAF Cookbook to builder prompt (provided by controller)`);
    // }
    
    if (!builderPrompt) {
        logWarning(`Failed to load ${builderFile}, falling back to system prompt`);
        // Use the provided system prompt as fallback
    } else {
        logWithTimestamp(`🔧 Using specialized builder: ${builderFile}`);
        // Use specialized builder prompt directly - classifier handles coach interpretation
        systemPrompt = promptContent || systemPrompt;
    }
    
    // PARTY TRICK: Inject email placeholder instructions when needed
    const emailMetadataMatch = userPrompt.match(/EMAIL_NEEDED:\s*true/i);
    if (emailMetadataMatch && requestType === 'app') {
        logWithTimestamp(`✨ PARTY TRICK: Injecting email placeholder instructions`);
        systemPrompt += `\n\n📧 EMAIL PLACEHOLDER SYSTEM:
>>>>>>> 731a40a4
- Use [CONTACT_EMAIL] as placeholder in ALL email contexts
- Examples:
  * Contact links: <a href="mailto:[CONTACT_EMAIL]">Email me: [CONTACT_EMAIL]</a>
  * Contact info: "Questions? Email us at [CONTACT_EMAIL]"
  * Business contact: "Hire me: [CONTACT_EMAIL]"
- NEVER use fake emails like "example@email.com" or "your-email@domain.com"
- ALWAYS use the exact placeholder [CONTACT_EMAIL] - this will be replaced later`;
	}

	// STEP 7: Call AI with provided config and fallback logic
	logWithTimestamp(
		`\n🧠 SENDING TO BUILDER: ${config.model} with ${config.maxTokens} tokens...`
	);
	logWithTimestamp(`📋 BUILDER SYSTEM PROMPT (${systemPrompt.length} chars):`);
	logWithTimestamp("=" + "=".repeat(80));
	logWithTimestamp(systemPrompt);
	logWithTimestamp("=" + "=".repeat(80));
	logWithTimestamp(
		`📤 BUILDER USER PROMPT (${builderUserPrompt.length} chars):`
	);
	logWithTimestamp("-" + "-".repeat(80));
	logWithTimestamp(builderUserPrompt);
	logWithTimestamp("-" + "-".repeat(80));

	try {
		let result: string;
		if (config.model.startsWith("claude")) {
			result = await callClaudeAPI(
				config.model,
				systemPrompt,
				builderUserPrompt,
				config.maxTokens,
				config.temperature
			);
		} else if (config.model.startsWith("gpt")) {
			result = await callOpenAIAPI(
				config.model,
				systemPrompt,
				builderUserPrompt,
				config.maxTokens,
				config.temperature
			);
		} else {
			throw new Error(`Unsupported model: ${config.model}`);
		}

		logWithTimestamp(`\n📥 BUILDER RESPONSE (${result.length} chars):`);
		logWithTimestamp("=" + "=".repeat(80));
		logWithTimestamp(
			result.substring(0, 1000) +
				(result.length > 1000
					? "\n... [TRUNCATED - showing first 1000 chars] ..."
					: "")
		);
		logWithTimestamp("=" + "=".repeat(80));

		return result;
	} catch (error) {
		logWarning(
			`Primary model ${config.model} failed, trying fallbacks: ${
				error instanceof Error ? error.message : String(error)
			}`
		);

		// Fallback chain: Claude Sonnet → Claude Haiku → GPT-4o
		const fallbackModels = [
			{ model: "claude-3-5-sonnet-20241022", maxTokens: 8192 },
			{ model: "claude-3-5-haiku-20241022", maxTokens: 4000 },
			{ model: "gpt-4o", maxTokens: 16000 },
		];

		for (const fallback of fallbackModels) {
			if (fallback.model === config.model) continue; // Skip if it's the same model that just failed

			try {
				logWithTimestamp(`🔄 Trying fallback: ${fallback.model}`);

				if (fallback.model.startsWith("claude")) {
					return await callClaudeAPI(
						fallback.model,
						systemPrompt,
						builderUserPrompt,
						fallback.maxTokens,
						config.temperature
					);
				} else {
					return await callOpenAIAPI(
						fallback.model,
						systemPrompt,
						builderUserPrompt,
						fallback.maxTokens,
						config.temperature
					);
				}
			} catch (fallbackError) {
				logWarning(
					`Fallback ${fallback.model} also failed: ${
						fallbackError instanceof Error
							? fallbackError.message
							: String(fallbackError)
					}`
				);
				continue;
			}
		}

		throw new Error(
			`All models failed. Last error: ${
				error instanceof Error ? error.message : String(error)
			}`
		);
	}
}

/**
 * Call Claude API directly
 */
async function callClaudeAPI(
	model: string,
	systemPrompt: string,
	userPrompt: string,
	maxTokens: number,
	temperature: number
): Promise<string> {
	if (!ANTHROPIC_API_KEY) {
		throw new Error("ANTHROPIC_API_KEY not found in environment");
	}

	const headers: Record<string, string> = {
		"x-api-key": ANTHROPIC_API_KEY!,
		"Content-Type": "application/json",
		"anthropic-version": "2023-06-01",
	};

	const payload = {
		model: model,
		max_tokens: maxTokens,
		temperature: temperature,
		system: systemPrompt,
		messages: [
			{
				role: "user",
				content: userPrompt,
			},
		],
	};

	logWithTimestamp(
		`🔍 Sending ${model} request with token limit: ${maxTokens}`
	);

	const response = await fetch("https://api.anthropic.com/v1/messages", {
		method: "POST",
		headers: headers,
		body: JSON.stringify(payload),
	});

	const responseJson = await response.json();
	logWithTimestamp(
		`📊 Claude response received - status code: ${response.status}`
	);

	if (responseJson.content && responseJson.content.length > 0) {
		const result = responseJson.content[0].text;
		logSuccess(`✅ ${model} response received, length: ${result.length} chars`);
		return result;
	} else {
		logWarning(
			`Unexpected Claude API response structure: ${JSON.stringify(
				responseJson
			)}`
		);
		throw new Error("Invalid Claude response structure");
	}
}

/**
 * Call OpenAI API directly
 */
async function callOpenAIAPI(
	model: string,
	systemPrompt: string,
	userPrompt: string,
	maxTokens: number,
	temperature: number,
	topP?: number,
	presencePenalty?: number,
	frequencyPenalty?: number
): Promise<string> {
	const response = await getOpenAIClient().chat.completions.create({
		model: model,
		messages: [
			{ role: "system", content: systemPrompt },
			{ role: "user", content: userPrompt },
		],
		temperature: temperature,
		max_tokens: maxTokens,
		top_p: topP || 1,
		presence_penalty: presencePenalty || 0,
		frequency_penalty: frequencyPenalty || 0,
	});

	const result = response.choices[0].message.content;
	if (!result) {
		throw new Error("No content in OpenAI response");
	}
	logSuccess(`✅ ${model} response received, length: ${result.length} chars`);
	return result;
}<|MERGE_RESOLUTION|>--- conflicted
+++ resolved
@@ -36,22 +36,13 @@
 
 // Configuration interfaces for type safety
 export interface ClassifierConfig {
-<<<<<<< HEAD
 	classifierModel: string;
 	classifierMaxTokens: number;
 	classifierTemperature: number;
 	classifierTopP?: number;
 	classifierPresencePenalty?: number;
 	classifierFrequencyPenalty?: number;
-=======
-    classifierModel: string;
-    classifierMaxTokens: number;
-    classifierTemperature: number;
-    classifierTopP?: number;
-    classifierPresencePenalty?: number;
-    classifierFrequencyPenalty?: number;
-    forceAdminOverride?: boolean; // 🔧 Admin override flag
->>>>>>> 731a40a4
+	forceAdminOverride?: boolean; // 🔧 Admin override flag
 }
 
 export interface BuilderConfig {
@@ -157,7 +148,6 @@
  *
  * Returns expanded prompt ready for the builder stage.
  */
-<<<<<<< HEAD
 export async function generateCompletePrompt(
 	userInput: string,
 	config: ClassifierConfig
@@ -203,96 +193,131 @@
 	}
 
 	if (requestType === "app") {
-		// APP PATH: Use classifier to expand and clarify the request
-		logWithTimestamp(
-			"📋 APP detected - using modular classifier to expand prompt..."
-		);
-
-		const { buildClassifierPrompt } = await import("./classifier-builder.js");
-		const classifierPrompt = await buildClassifierPrompt();
-		if (!classifierPrompt) {
-			logWarning("Failed to build classifier prompt, using original input");
-			expandedPrompt = cleanedInput;
+		// 🔧 ADMIN OVERRIDE CHECK: Skip classifier entirely if admin override is set
+		if (config.forceAdminOverride) {
+			logWithTimestamp(
+				"🔧 ADMIN OVERRIDE: Skipping classifier entirely, going straight to admin generation"
+			);
+			expandedPrompt = `ADMIN_DUAL_PAGE_REQUEST: ${cleanedInput}
+
+EMAIL_NEEDED: false
+ZERO_ADMIN_DATA: false
+APP_TYPE: data_collection`;
+			logWithTimestamp(
+				"🔧 Admin override: Created admin dual-page prompt without classifier"
+			);
 		} else {
-			try {
-				// Pass coach info as part of user message for classifier to interpret
-				let userMessage = cleanedInput;
-				if (coach && coachPersonality) {
-					userMessage += `\n\nCOACH: ${coach}\nCOACH PERSONALITY: ${coachPersonality}`;
-					logWithTimestamp(
-						`🎭 Passing ${coach}'s personality to classifier for interpretation`
-					);
-				}
-
-				const messages: ChatCompletionMessageParam[] = [
-					classifierPrompt,
-					{ role: "user", content: userMessage } as ChatCompletionMessageParam,
-				];
-
-				logWithTimestamp(`\n🔍 SENDING TO GPT-4o CLASSIFIER:`);
-				logWithTimestamp(
-					`⚙️ Config: ${config.classifierModel}, ${config.classifierMaxTokens} tokens, temp ${config.classifierTemperature}`
-				);
-				logWithTimestamp(
-					`📋 SYSTEM PROMPT: ${
-						(classifierPrompt as any).content?.length || 0
-					} chars (includes ZAD template)`
-				);
-				logWithTimestamp(`📋 FULL CLASSIFIER SYSTEM PROMPT CONTENT:`);
-				logWithTimestamp("=" + "=".repeat(80));
-				logWithTimestamp((classifierPrompt as any).content || "No content");
-				logWithTimestamp("=" + "=".repeat(80));
-				logWithTimestamp(
-					`📤 USER MESSAGE (${userMessage.length} chars): ${userMessage}`
-				);
-
-				const response = await getOpenAIClient().chat.completions.create({
-					model: config.classifierModel,
-					messages: messages,
-					temperature: config.classifierTemperature,
-					max_tokens: config.classifierMaxTokens,
-					top_p: config.classifierTopP || 1,
-					presence_penalty: config.classifierPresencePenalty || 0,
-					frequency_penalty: config.classifierFrequencyPenalty || 0,
-				});
-
-				const content = response.choices[0].message.content;
-				logWithTimestamp(
-					`\n📥 CLASSIFIER RESPONSE (${content?.length || 0} chars):`
-				);
-				logWithTimestamp("=" + "=".repeat(80));
-				logWithTimestamp(content || "No content");
-				logWithTimestamp("=" + "=".repeat(80));
-				if (content) {
-					// Check if classifier detected a ZAD request by looking for ZERO_ADMIN_DATA: true in metadata
-					if (content.includes("ZERO_ADMIN_DATA: true")) {
+			// APP PATH: Use classifier to expand and clarify the request
+			logWithTimestamp(
+				"📋 APP detected - using modular classifier to expand prompt..."
+			);
+
+			const { buildClassifierPrompt } = await import("./classifier-builder.js");
+			const classifierPrompt = await buildClassifierPrompt();
+			if (!classifierPrompt) {
+				logWarning("Failed to build classifier prompt, using original input");
+				expandedPrompt = cleanedInput;
+			} else {
+				try {
+					// Pass coach info as part of user message for classifier to interpret
+					let userMessage = cleanedInput;
+					if (coach && coachPersonality) {
+						userMessage += `\n\nCOACH: ${coach}\nCOACH PERSONALITY: ${coachPersonality}`;
 						logWithTimestamp(
-							"🤝 ZAD detected by classifier (ZERO_ADMIN_DATA: true found)"
-						);
-
-						// NEW ELEGANT ZAD SYSTEM: Route to comprehensive builder
-						// Pass the original user input for the comprehensive ZAD builder
-						expandedPrompt = `ZAD_COMPREHENSIVE_REQUEST: ${cleanedInput}`;
-						logWithTimestamp(
-							"🎨 NEW ZAD SYSTEM: Routing to comprehensive ZAD builder"
-						);
-					} else {
-						expandedPrompt = content.trim();
-						logWithTimestamp(
-							`📤 EXPANDED PROMPT: ${expandedPrompt.slice(0, 200)}...`
+							`🎭 Passing ${coach}'s personality to classifier for interpretation`
 						);
 					}
-				} else {
-					logWarning("No content in classifier response, using original");
+
+					const messages: ChatCompletionMessageParam[] = [
+						classifierPrompt,
+						{
+							role: "user",
+							content: userMessage,
+						} as ChatCompletionMessageParam,
+					];
+
+					logWithTimestamp(`\n🔍 SENDING TO GPT-4o CLASSIFIER:`);
+					logWithTimestamp(
+						`⚙️ Config: ${config.classifierModel}, ${config.classifierMaxTokens} tokens, temp ${config.classifierTemperature}`
+					);
+					logWithTimestamp(
+						`📋 SYSTEM PROMPT: ${
+							(classifierPrompt as any).content?.length || 0
+						} chars (includes ZAD template)`
+					);
+					logWithTimestamp(`📋 FULL CLASSIFIER SYSTEM PROMPT CONTENT:`);
+					logWithTimestamp("=" + "=".repeat(80));
+					logWithTimestamp((classifierPrompt as any).content || "No content");
+					logWithTimestamp("=" + "=".repeat(80));
+					logWithTimestamp(
+						`📤 USER MESSAGE (${userMessage.length} chars): ${userMessage}`
+					);
+
+					const response = await getOpenAIClient().chat.completions.create({
+						model: config.classifierModel,
+						messages: messages,
+						temperature: config.classifierTemperature,
+						max_tokens: config.classifierMaxTokens,
+						top_p: config.classifierTopP || 1,
+						presence_penalty: config.classifierPresencePenalty || 0,
+						frequency_penalty: config.classifierFrequencyPenalty || 0,
+					});
+
+					const content = response.choices[0].message.content;
+					logWithTimestamp(
+						`\n📥 CLASSIFIER RESPONSE (${content?.length || 0} chars):`
+					);
+					logWithTimestamp("=" + "=".repeat(80));
+					logWithTimestamp(content || "No content");
+					logWithTimestamp("=" + "=".repeat(80));
+					if (content) {
+						// STEP 1: Check if classifier detected a ZAD request
+						if (content.includes("ZERO_ADMIN_DATA: true")) {
+							logWithTimestamp(
+								"🤝 ZAD detected by classifier (ZERO_ADMIN_DATA: true found)"
+							);
+
+							// NEW ELEGANT ZAD SYSTEM: Route to comprehensive builder
+							// Pass the original user input for the comprehensive ZAD builder
+							expandedPrompt = `ZAD_COMPREHENSIVE_REQUEST: ${cleanedInput}`;
+							logWithTimestamp(
+								"🎨 NEW ZAD SYSTEM: Routing to comprehensive ZAD builder"
+							);
+						}
+						// STEP 2: Check if classifier detected admin need (APP_TYPE: data_collection)
+						else if (
+							content.includes("APP_TYPE: data_collection") ||
+							content.includes("APP_TYPE=data_collection")
+						) {
+							logWithTimestamp(
+								"📊 ADMIN detected by classifier (APP_TYPE: data_collection found)"
+							);
+							expandedPrompt = `ADMIN_DUAL_PAGE_REQUEST: ${cleanedInput}
+
+${content.trim()}`;
+							logWithTimestamp(
+								"📊 ADMIN SYSTEM: Routing to admin dual-page builder"
+							);
+						}
+						// STEP 3: Normal expanded prompt
+						else {
+							expandedPrompt = content.trim();
+							logWithTimestamp(
+								`📤 EXPANDED PROMPT: ${expandedPrompt.slice(0, 200)}...`
+							);
+						}
+					} else {
+						logWarning("No content in classifier response, using original");
+						expandedPrompt = cleanedInput;
+					}
+				} catch (error) {
+					logWarning(
+						`Classifier error, using original: ${
+							error instanceof Error ? error.message : String(error)
+						}`
+					);
 					expandedPrompt = cleanedInput;
 				}
-			} catch (error) {
-				logWarning(
-					`Classifier error, using original: ${
-						error instanceof Error ? error.message : String(error)
-					}`
-				);
-				expandedPrompt = cleanedInput;
 			}
 		}
 	} else {
@@ -317,156 +342,6 @@
 	logWithTimestamp("=" + "=".repeat(79));
 
 	return expandedPrompt;
-=======
-export async function generateCompletePrompt(userInput: string, config: ClassifierConfig): Promise<string> {
-    logWithTimestamp("=" + "=".repeat(79));
-    logWithTimestamp("🎯 NEW WTAF PROCESSOR: Intelligent prompt generation...");
-    logWithTimestamp(`📥 ORIGINAL INPUT: ${userInput}`);
-    logWithTimestamp(`🤖 Using classifier: ${config.classifierModel} (${config.classifierMaxTokens} tokens)`);
-    logWithTimestamp("-" + "-".repeat(79));
-    
-    // STEP 1: Extract coach information (preserve existing functionality)
-    // Parse coach from user prompt before processing (WTAF syntax: "wtaf -coach- request")
-    const coachMatch = userInput.match(/wtaf\s+-([a-z]+)-\s+(.+)/i);
-    let coach = null;
-    let cleanedInput = userInput;
-    
-    if (coachMatch) {
-        coach = coachMatch[1].toLowerCase();
-        cleanedInput = `wtaf ${coachMatch[2]}`; // Keep "wtaf" but remove coach
-        logWithTimestamp(`🎭 Extracted coach: ${coach}`);
-        logWithTimestamp(`🧹 Cleaned input: ${cleanedInput}`);
-    }
-    
-    // STEP 2: Smart routing - detect if this is a game or app
-    const requestType = utilsDetectRequestType(cleanedInput);
-    logWithTimestamp(`🔀 Request type detected: ${requestType.toUpperCase()}`);
-    
-    let expandedPrompt = cleanedInput;
-    
-    // STEP 3: Load coach personality if present
-    let coachPersonality = null;
-    if (coach) {
-        coachPersonality = await loadCoachPersonality(coach);
-        if (coachPersonality) {
-            logWithTimestamp(`🎭 Coach personality loaded for ${coach}`);
-        } else {
-            logWarning(`Coach personality not found for ${coach}, proceeding without injection`);
-        }
-    }
-
-    if (requestType === 'app') {
-        // 🔧 ADMIN OVERRIDE CHECK: Skip classifier entirely if admin override is set
-        if (config.forceAdminOverride) {
-            logWithTimestamp("🔧 ADMIN OVERRIDE: Skipping classifier entirely, going straight to admin generation");
-            expandedPrompt = `ADMIN_DUAL_PAGE_REQUEST: ${cleanedInput}
-
-EMAIL_NEEDED: false
-ZERO_ADMIN_DATA: false
-APP_TYPE: data_collection`;
-            logWithTimestamp("🔧 Admin override: Created admin dual-page prompt without classifier");
-        }
-        else {
-            // APP PATH: Use classifier to expand and clarify the request
-            logWithTimestamp("📋 APP detected - using modular classifier to expand prompt...");
-            
-            const { buildClassifierPrompt } = await import('./classifier-builder.js');
-            const classifierPrompt = await buildClassifierPrompt();
-            if (!classifierPrompt) {
-                logWarning("Failed to build classifier prompt, using original input");
-                expandedPrompt = cleanedInput;
-            } else {
-                try {
-                    // Pass coach info as part of user message for classifier to interpret
-                    let userMessage = cleanedInput;
-                    if (coach && coachPersonality) {
-                        userMessage += `\n\nCOACH: ${coach}\nCOACH PERSONALITY: ${coachPersonality}`;
-                        logWithTimestamp(`🎭 Passing ${coach}'s personality to classifier for interpretation`);
-                    }
-                    
-                    const messages: ChatCompletionMessageParam[] = [
-                        classifierPrompt,
-                        { role: "user", content: userMessage } as ChatCompletionMessageParam
-                    ];
-                    
-                    logWithTimestamp(`\n🔍 SENDING TO GPT-4o CLASSIFIER:`);
-                    logWithTimestamp(`⚙️ Config: ${config.classifierModel}, ${config.classifierMaxTokens} tokens, temp ${config.classifierTemperature}`);
-                    logWithTimestamp(`📋 SYSTEM PROMPT: ${(classifierPrompt as any).content?.length || 0} chars (includes ZAD template)`);
-                    logWithTimestamp(`📋 FULL CLASSIFIER SYSTEM PROMPT CONTENT:`);
-                    logWithTimestamp("=" + "=".repeat(80));
-                    logWithTimestamp((classifierPrompt as any).content || "No content");
-                    logWithTimestamp("=" + "=".repeat(80));
-                    logWithTimestamp(`📤 USER MESSAGE (${userMessage.length} chars): ${userMessage}`);
-                    
-                    const response = await getOpenAIClient().chat.completions.create({
-                        model: config.classifierModel,
-                        messages: messages,
-                        temperature: config.classifierTemperature,
-                        max_tokens: config.classifierMaxTokens,
-                        top_p: config.classifierTopP || 1,
-                        presence_penalty: config.classifierPresencePenalty || 0,
-                        frequency_penalty: config.classifierFrequencyPenalty || 0
-                    });
-                    
-                    const content = response.choices[0].message.content;
-                    logWithTimestamp(`\n📥 CLASSIFIER RESPONSE (${content?.length || 0} chars):`);
-                    logWithTimestamp("=" + "=".repeat(80));
-                    logWithTimestamp(content || "No content");
-                    logWithTimestamp("=" + "=".repeat(80));
-                    if (content) {
-                        // STEP 1: Check if classifier detected a ZAD request
-                        if (content.includes('ZERO_ADMIN_DATA: true')) {
-                            logWithTimestamp("🤝 ZAD detected by classifier (ZERO_ADMIN_DATA: true found)");
-                            
-                            // NEW ELEGANT ZAD SYSTEM: Route to comprehensive builder
-                            // Pass the original user input for the comprehensive ZAD builder
-                            expandedPrompt = `ZAD_COMPREHENSIVE_REQUEST: ${cleanedInput}`;
-                            logWithTimestamp("🎨 NEW ZAD SYSTEM: Routing to comprehensive ZAD builder");
-                        }
-                        // STEP 2: Check if classifier detected admin need (APP_TYPE: data_collection)
-                        else if (content.includes('APP_TYPE: data_collection') || content.includes('APP_TYPE=data_collection')) {
-                            logWithTimestamp("📊 ADMIN detected by classifier (APP_TYPE: data_collection found)");
-                            expandedPrompt = `ADMIN_DUAL_PAGE_REQUEST: ${cleanedInput}
-
-${content.trim()}`;
-                            logWithTimestamp("📊 ADMIN SYSTEM: Routing to admin dual-page builder");
-                        }
-                        // STEP 3: Normal expanded prompt
-                        else {
-                            expandedPrompt = content.trim();
-                            logWithTimestamp(`📤 EXPANDED PROMPT: ${expandedPrompt.slice(0, 200)}...`);
-                        }
-                    } else {
-                        logWarning("No content in classifier response, using original");
-                        expandedPrompt = cleanedInput;
-                    }
-                } catch (error) {
-                    logWarning(`Classifier error, using original: ${error instanceof Error ? error.message : String(error)}`);
-                    expandedPrompt = cleanedInput;
-                }
-            }
-        }
-    } else {
-        // GAME PATH: Games don't need expansion, pass through directly
-        logWithTimestamp("🎮 GAME detected - skipping classifier (games don't need expansion)");
-        expandedPrompt = cleanedInput;
-    }
-    
-    // STEP 4: Add metadata to expanded prompt for builder stage
-    if (coach) {
-        expandedPrompt += `\n\nCOACH_HANDLE: ${coach}`;
-        logWithTimestamp(`🎭 Added coach handle to final prompt: ${coach}`);
-    }
-    
-    // Add request type metadata to prevent mis-detection in builder stage
-    expandedPrompt += `\n\nREQUEST_TYPE: ${requestType}`;
-    logWithTimestamp(`🔀 Added request type metadata: ${requestType}`);
-    
-    logSuccess("Prompt generation complete!");
-    logWithTimestamp("=" + "=".repeat(79));
-    
-    return expandedPrompt;
->>>>>>> 731a40a4
 }
 
 /**
@@ -477,7 +352,6 @@
  * - Uses provided config instead of hardcoded values
  * - Returns raw HTML ready for extractCodeBlocks processing
  */
-<<<<<<< HEAD
 export async function callClaude(
 	systemPrompt: string,
 	userPrompt: string,
@@ -513,9 +387,28 @@
 	let builderType: string;
 
 	if (requestType === "game") {
-		builderFile = "builder-game.txt";
-		builderType = "Game Builder (.txt)";
-		logWithTimestamp(`🎮 Game detected - using builder-game.txt`);
+		builderFile = "builder-game.json";
+		builderType = "Game Builder";
+		logWithTimestamp(`🎮 Game detected - using game builder`);
+	} else if (userPrompt.includes("ADMIN_DUAL_PAGE_REQUEST:")) {
+		logWithTimestamp(
+			`📊 ADMIN_DUAL_PAGE_REQUEST detected - using admin dual-page builder`
+		);
+		// Extract the user request from the admin request
+		const requestMatch = userPrompt.match(/ADMIN_DUAL_PAGE_REQUEST:\s*(.+)/);
+		if (!requestMatch) {
+			throw new Error(
+				"ADMIN_DUAL_PAGE_REQUEST detected but no content found - parsing error"
+			);
+		}
+		const userRequest = requestMatch[1].trim();
+		logWithTimestamp(`📊 Extracted user request: ${userRequest}`);
+
+		builderFile = "builder-admin-technical.json";
+		builderType = "Admin Technical Builder";
+		logWithTimestamp(
+			`📊 Using admin dual-page builder for: ${userRequest.slice(0, 50)}...`
+		);
 	} else if (userPrompt.includes("ZAD_COMPREHENSIVE_REQUEST:")) {
 		logWithTimestamp(
 			`🎨 ZAD_COMPREHENSIVE_REQUEST detected - using comprehensive ZAD builder (.txt format)`
@@ -556,37 +449,11 @@
 		// Load text file directly for comprehensive prompts
 		const textContent = await loadTextPrompt(builderFile);
 		if (textContent) {
-			let processedContent = textContent;
-
-			// For game requests, replace [USER_REQUEST] placeholder with actual user request
-			if (requestType === "game") {
-				// Extract clean user request without metadata
-				let cleanUserRequest = userPrompt;
-				// Remove REQUEST_TYPE metadata if present
-				cleanUserRequest = cleanUserRequest
-					.replace(/REQUEST_TYPE:\s*(game|app)/i, "")
-					.trim();
-				// Remove COACH_HANDLE metadata if present
-				cleanUserRequest = cleanUserRequest
-					.replace(/COACH_HANDLE:\s*[a-z]+/i, "")
-					.trim();
-				// Always remove "wtaf" from the beginning
-				cleanUserRequest = cleanUserRequest.replace(/^wtaf\s+/i, "").trim();
-
-				processedContent = textContent.replace(
-					/\[USER_REQUEST\]/g,
-					cleanUserRequest
-				);
-				logWithTimestamp(
-					`🎮 Replaced [USER_REQUEST] with: ${cleanUserRequest}`
-				);
-			}
-
 			builderPrompt = {
 				role: "system",
-				content: processedContent,
+				content: textContent,
 			} as ChatCompletionMessageParam;
-			promptContent = processedContent;
+			promptContent = textContent;
 			logWithTimestamp(
 				`📋 Text builder prompt loaded (${promptContent.length} chars):`
 			);
@@ -615,8 +482,22 @@
 	// STEP 5: Prepare coach-aware user prompt for builder
 	let builderUserPrompt = userPrompt;
 
+	// For admin dual-page requests, replace with the actual user request but preserve metadata
+	if (userPrompt.includes("ADMIN_DUAL_PAGE_REQUEST:")) {
+		const requestMatch = userPrompt.match(/ADMIN_DUAL_PAGE_REQUEST:\s*(.+)/);
+		if (requestMatch) {
+			const userRequest = requestMatch[1].trim();
+			builderUserPrompt = userRequest; // Use the clean user request for the admin builder
+			logWithTimestamp(
+				`📊 ADMIN: Using clean user request for admin builder: ${userRequest.slice(
+					0,
+					50
+				)}...`
+			);
+		}
+	}
 	// For ZAD comprehensive requests, replace with the actual user request
-	if (userPrompt.includes("ZAD_COMPREHENSIVE_REQUEST:")) {
+	else if (userPrompt.includes("ZAD_COMPREHENSIVE_REQUEST:")) {
 		const requestMatch = userPrompt.match(/ZAD_COMPREHENSIVE_REQUEST:\s*(.+)/);
 		if (requestMatch) {
 			const userRequest = requestMatch[1].trim();
@@ -637,17 +518,43 @@
 		);
 	}
 
-	// Add WTAF Cookbook if provided by controller (only for non-ZAD apps)
-	if (
-		config.cookbook &&
-		requestType === "app" &&
-		!userPrompt.includes("ZAD_COMPREHENSIVE_REQUEST:")
-	) {
-		builderUserPrompt += `\n\nWTAF STYLE GUIDE & DESIGN SYSTEM:\n${config.cookbook}`;
-		logWithTimestamp(
-			`📖 Added WTAF Cookbook to builder prompt (provided by controller)`
-		);
-	}
+	// 🔧 ADMIN STITCHING: For admin requests, stitch together 3 pieces dynamically
+	if (userPrompt.includes("ADMIN_DUAL_PAGE_REQUEST:")) {
+		try {
+			// Load app-tech-spec.json dynamically
+			const appTechSpecPath = join(
+				__dirname,
+				"..",
+				"..",
+				"content",
+				"app-tech-spec.json"
+			);
+			const appTechSpecContent = await readFile(appTechSpecPath, "utf8");
+			const appTechSpec = JSON.parse(appTechSpecContent);
+
+			// Stitch together: User request + App tech spec + Admin technical (already in systemPrompt)
+			builderUserPrompt += `\n\nWTAF STYLE GUIDE & DESIGN SYSTEM:\n${JSON.stringify(
+				appTechSpec,
+				null,
+				2
+			)}`;
+			logWithTimestamp(
+				`📖 Added app-tech-spec.json dynamically for admin request`
+			);
+		} catch (error) {
+			logWarning(
+				`Failed to load app-tech-spec.json: ${
+					error instanceof Error ? error.message : String(error)
+				}`
+			);
+		}
+	}
+
+	// DEPRECATED: Old cookbook approach - bad architecture, do not use
+	// if (config.cookbook && requestType === 'app' && !userPrompt.includes('ZAD_COMPREHENSIVE_REQUEST:')) {
+	//     builderUserPrompt += `\n\nWTAF STYLE GUIDE & DESIGN SYSTEM:\n${config.cookbook}`;
+	//     logWithTimestamp(`📖 Added WTAF Cookbook to builder prompt (provided by controller)`);
+	// }
 
 	if (!builderPrompt) {
 		logWarning(`Failed to load ${builderFile}, falling back to system prompt`);
@@ -665,166 +572,6 @@
 			`✨ PARTY TRICK: Injecting email placeholder instructions`
 		);
 		systemPrompt += `\n\n📧 EMAIL PLACEHOLDER SYSTEM:
-=======
-export async function callClaude(systemPrompt: string, userPrompt: string, config: BuilderConfig): Promise<string> {
-    // STEP 1: Extract request type from metadata to avoid re-detection issues
-    let requestType: 'game' | 'app' = 'app'; // default to app
-    const typeMatch = userPrompt.match(/REQUEST_TYPE:\s*(game|app)/i);
-    if (typeMatch) {
-        requestType = typeMatch[1].toLowerCase() as 'game' | 'app';
-        logWithTimestamp(`🔀 Using metadata request type: ${requestType.toUpperCase()}`);
-    } else {
-        // Fallback to detection if no metadata found (shouldn't happen with new system)
-        logWarning("No REQUEST_TYPE metadata found, falling back to detection");
-        requestType = utilsDetectRequestType(userPrompt);
-        logWithTimestamp(`🔀 Fallback detection: ${requestType.toUpperCase()}`);
-    }
-    
-    // STEP 2: Extract coach info and load personality for builder
-    const coachMatch = userPrompt.match(/COACH_HANDLE:\s*([a-z]+)/i);
-    let coach = null;
-    let coachPersonality = null;
-    if (coachMatch) {
-        coach = coachMatch[1].toLowerCase();
-        coachPersonality = await loadCoachPersonality(coach);
-        logWithTimestamp(`🎭 Coach detected for builder: ${coach}`);
-    }
-    
-    // STEP 3: Load the appropriate specialized builder
-    let builderFile: string;
-    let builderType: string;
-    
-    if (requestType === 'game') {
-        builderFile = 'builder-game.json';
-        builderType = 'Game Builder';
-        logWithTimestamp(`🎮 Game detected - using game builder`);
-    } else if (userPrompt.includes('ADMIN_DUAL_PAGE_REQUEST:')) {
-        logWithTimestamp(`📊 ADMIN_DUAL_PAGE_REQUEST detected - using admin dual-page builder`);
-        // Extract the user request from the admin request
-        const requestMatch = userPrompt.match(/ADMIN_DUAL_PAGE_REQUEST:\s*(.+)/);
-        if (!requestMatch) {
-            throw new Error("ADMIN_DUAL_PAGE_REQUEST detected but no content found - parsing error");
-        }
-        const userRequest = requestMatch[1].trim();
-        logWithTimestamp(`📊 Extracted user request: ${userRequest}`);
-        
-        builderFile = 'builder-admin-technical.json';
-        builderType = 'Admin Technical Builder';
-        logWithTimestamp(`📊 Using admin dual-page builder for: ${userRequest.slice(0, 50)}...`);
-    } else if (userPrompt.includes('ZAD_COMPREHENSIVE_REQUEST:')) {
-        logWithTimestamp(`🎨 ZAD_COMPREHENSIVE_REQUEST detected - using comprehensive ZAD builder (.txt format)`);
-        // Extract the user request from the comprehensive ZAD request
-        const requestMatch = userPrompt.match(/ZAD_COMPREHENSIVE_REQUEST:\s*(.+)/);
-        if (!requestMatch) {
-            throw new Error("ZAD_COMPREHENSIVE_REQUEST detected but no content found - parsing error");
-        }
-        const userRequest = requestMatch[1].trim();
-        logWithTimestamp(`🎨 Extracted user request: ${userRequest}`);
-        
-        // Use the comprehensive ZAD builder (.txt format to avoid JSON escaping issues)
-        builderFile = 'builder-zad-comprehensive.txt';
-        builderType = 'Comprehensive ZAD Builder (.txt)';
-        logWithTimestamp(`🎨 Using .txt comprehensive ZAD builder for: ${userRequest.slice(0, 50)}...`);
-    } else {
-        // Standard app
-        builderFile = 'builder-app.json';
-        builderType = 'Standard App Builder';
-        logWithTimestamp(`📱 Standard app detected - using general app builder`);
-    }
-    
-    logWithTimestamp(`🔧 Loading builder: ${builderFile} (${builderType})`);
-    
-    let builderPrompt: ChatCompletionMessageParam | null = null;
-    let promptContent = '';
-    
-    // Handle different file formats
-    if (builderFile.endsWith('.txt')) {
-        // Load text file directly for comprehensive prompts
-        const textContent = await loadTextPrompt(builderFile);
-        if (textContent) {
-            builderPrompt = { role: 'system', content: textContent } as ChatCompletionMessageParam;
-            promptContent = textContent;
-            logWithTimestamp(`📋 Text builder prompt loaded (${promptContent.length} chars):`);
-            logWithTimestamp(`📝 First 200 chars: ${promptContent.substring(0, 200)}...`);
-        } else {
-            logWarning(`❌ Failed to load text builder prompt from ${builderFile}`);
-        }
-    } else {
-        // Load JSON file for regular prompts
-        builderPrompt = await loadPrompt(builderFile);
-        if (builderPrompt) {
-            promptContent = (builderPrompt as any).content || '';
-            logWithTimestamp(`📋 JSON builder prompt loaded (${promptContent.length} chars):`);
-            logWithTimestamp(`📝 First 200 chars: ${promptContent.substring(0, 200)}...`);
-        } else {
-            logWarning(`❌ Failed to load JSON builder prompt from ${builderFile}`);
-        }
-    }
-    
-    // STEP 5: Prepare coach-aware user prompt for builder
-    let builderUserPrompt = userPrompt;
-    
-    // For admin dual-page requests, replace with the actual user request but preserve metadata
-    if (userPrompt.includes('ADMIN_DUAL_PAGE_REQUEST:')) {
-        const requestMatch = userPrompt.match(/ADMIN_DUAL_PAGE_REQUEST:\s*(.+)/);
-        if (requestMatch) {
-            const userRequest = requestMatch[1].trim();
-            builderUserPrompt = userRequest; // Use the clean user request for the admin builder
-            logWithTimestamp(`📊 ADMIN: Using clean user request for admin builder: ${userRequest.slice(0, 50)}...`);
-        }
-    }
-    // For ZAD comprehensive requests, replace with the actual user request
-    else if (userPrompt.includes('ZAD_COMPREHENSIVE_REQUEST:')) {
-        const requestMatch = userPrompt.match(/ZAD_COMPREHENSIVE_REQUEST:\s*(.+)/);
-        if (requestMatch) {
-            const userRequest = requestMatch[1].trim();
-            builderUserPrompt = userRequest; // Use the clean user request for the comprehensive builder
-            logWithTimestamp(`🎨 ZAD: Using clean user request for comprehensive builder: ${userRequest.slice(0, 50)}...`);
-        }
-    }
-    
-    if (coach && coachPersonality) {
-        builderUserPrompt += `\n\nCOACH: ${coach}\nCOACH PERSONALITY: ${coachPersonality}`;
-        logWithTimestamp(`🎭 Prepared ${coach}'s full personality data for builder`);
-    }
-    
-    // 🔧 ADMIN STITCHING: For admin requests, stitch together 3 pieces dynamically
-    if (userPrompt.includes('ADMIN_DUAL_PAGE_REQUEST:')) {
-        try {
-            // Load app-tech-spec.json dynamically
-            const appTechSpecPath = join(__dirname, '..', '..', 'content', 'app-tech-spec.json');
-            const appTechSpecContent = await readFile(appTechSpecPath, 'utf8');
-            const appTechSpec = JSON.parse(appTechSpecContent);
-            
-            // Stitch together: User request + App tech spec + Admin technical (already in systemPrompt)
-            builderUserPrompt += `\n\nWTAF STYLE GUIDE & DESIGN SYSTEM:\n${JSON.stringify(appTechSpec, null, 2)}`;
-            logWithTimestamp(`📖 Added app-tech-spec.json dynamically for admin request`);
-        } catch (error) {
-            logWarning(`Failed to load app-tech-spec.json: ${error instanceof Error ? error.message : String(error)}`);
-        }
-    }
-    
-    // DEPRECATED: Old cookbook approach - bad architecture, do not use
-    // if (config.cookbook && requestType === 'app' && !userPrompt.includes('ZAD_COMPREHENSIVE_REQUEST:')) {
-    //     builderUserPrompt += `\n\nWTAF STYLE GUIDE & DESIGN SYSTEM:\n${config.cookbook}`;
-    //     logWithTimestamp(`📖 Added WTAF Cookbook to builder prompt (provided by controller)`);
-    // }
-    
-    if (!builderPrompt) {
-        logWarning(`Failed to load ${builderFile}, falling back to system prompt`);
-        // Use the provided system prompt as fallback
-    } else {
-        logWithTimestamp(`🔧 Using specialized builder: ${builderFile}`);
-        // Use specialized builder prompt directly - classifier handles coach interpretation
-        systemPrompt = promptContent || systemPrompt;
-    }
-    
-    // PARTY TRICK: Inject email placeholder instructions when needed
-    const emailMetadataMatch = userPrompt.match(/EMAIL_NEEDED:\s*true/i);
-    if (emailMetadataMatch && requestType === 'app') {
-        logWithTimestamp(`✨ PARTY TRICK: Injecting email placeholder instructions`);
-        systemPrompt += `\n\n📧 EMAIL PLACEHOLDER SYSTEM:
->>>>>>> 731a40a4
 - Use [CONTACT_EMAIL] as placeholder in ALL email contexts
 - Examples:
   * Contact links: <a href="mailto:[CONTACT_EMAIL]">Email me: [CONTACT_EMAIL]</a>
