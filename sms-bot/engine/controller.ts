--- conflicted
+++ resolved
@@ -1,6 +1,5 @@
 #!/usr/bin/env node
 
-<<<<<<< HEAD
 import { writeFile, readFile } from "fs/promises";
 import { join, basename, dirname } from "path";
 import { fileURLToPath } from "url";
@@ -11,7 +10,6 @@
 	CLAUDE_OUTPUT_DIR,
 	PROCESSED_DIR,
 	WATCH_DIRS,
-	REQUEST_CONFIGS,
 } from "./shared/config.js";
 import {
 	logStartupInfo,
@@ -20,7 +18,11 @@
 	logError,
 	logWarning,
 } from "./shared/logger.js";
-import { extractCodeBlocks } from "./shared/utils.js";
+import {
+	extractCodeBlocks,
+	injectSubmissionUuid,
+	replaceAppTableId,
+} from "./shared/utils.js";
 import {
 	generateCompletePrompt,
 	callClaude,
@@ -37,47 +39,10 @@
 import {
 	sendSuccessNotification,
 	sendFailureNotification,
+	sendConfirmationSms,
 } from "./notification-client.js";
 import { watchForFiles, moveProcessedFile } from "./file-watcher.js";
-=======
-import { writeFile, readFile } from 'fs/promises';
-import { join, basename, dirname } from 'path';
-import { fileURLToPath } from 'url';
-import { 
-    WEB_APP_URL, 
-    WTAF_DOMAIN, 
-    WEB_OUTPUT_DIR, 
-    CLAUDE_OUTPUT_DIR,
-    PROCESSED_DIR,
-    WATCH_DIRS
-} from './shared/config.js';
-import { 
-    logStartupInfo, 
-    logWithTimestamp, 
-    logSuccess, 
-    logError, 
-    logWarning 
-} from './shared/logger.js';
-import { extractCodeBlocks, injectSubmissionUuid, replaceAppTableId } from './shared/utils.js';
-import { generateCompletePrompt, callClaude, type ClassifierConfig, type BuilderConfig } from './wtaf-processor.js';
-import { 
-    saveCodeToSupabase, 
-    saveCodeToFile, 
-    createRequiredDirectories,
-    generateOGImage,
-    updateOGImageInHTML 
-} from './storage-manager.js';
-import {
-    sendSuccessNotification,
-    sendFailureNotification,
-    sendConfirmationSms
-} from './notification-client.js';
-import { 
-    watchForFiles, 
-    moveProcessedFile 
-} from './file-watcher.js';
-import { ANTHROPIC_API_KEY } from './shared/config.js';
->>>>>>> 731a40a4
+import { ANTHROPIC_API_KEY } from "./shared/config.js";
 
 const __filename = fileURLToPath(import.meta.url);
 const __dirname = dirname(__filename);
@@ -89,50 +54,65 @@
  * Call Claude API directly for stackables (bypass wtaf-processor)
  * Simple Claude call without complex builder logic
  */
-async function callClaudeDirectly(systemPrompt: string, userPrompt: string, config: { model: string; maxTokens: number; temperature: number }): Promise<string> {
-    if (!ANTHROPIC_API_KEY) {
-        throw new Error("ANTHROPIC_API_KEY not found in environment");
-    }
-    
-    logWithTimestamp(`🤖 Calling Claude directly: ${config.model} with ${config.maxTokens} tokens`);
-    logWithTimestamp(`📋 System prompt length: ${systemPrompt.length} characters`);
-    logWithTimestamp(`📤 User prompt length: ${userPrompt.length} characters`);
-    
-    const headers: Record<string, string> = {
-        "x-api-key": ANTHROPIC_API_KEY!,
-        "Content-Type": "application/json",
-        "anthropic-version": "2023-06-01"
-    };
-    
-    const payload = {
-        model: config.model,
-        max_tokens: config.maxTokens,
-        temperature: config.temperature,
-        system: systemPrompt,
-        messages: [{ role: "user", content: userPrompt }]
-    };
-    
-    try {
-        const response = await fetch("https://api.anthropic.com/v1/messages", {
-            method: "POST",
-            headers: headers,
-            body: JSON.stringify(payload)
-        });
-        
-        if (!response.ok) {
-            throw new Error(`Claude API error: ${response.status} ${response.statusText}`);
-        }
-        
-        const data = await response.json();
-        const result = data.content[0].text;
-        
-        logWithTimestamp(`✅ Claude response received: ${result.length} characters`);
-        return result;
-        
-    } catch (error) {
-        logError(`Claude API call failed: ${error instanceof Error ? error.message : String(error)}`);
-        throw error;
-    }
+async function callClaudeDirectly(
+	systemPrompt: string,
+	userPrompt: string,
+	config: { model: string; maxTokens: number; temperature: number }
+): Promise<string> {
+	if (!ANTHROPIC_API_KEY) {
+		throw new Error("ANTHROPIC_API_KEY not found in environment");
+	}
+
+	logWithTimestamp(
+		`🤖 Calling Claude directly: ${config.model} with ${config.maxTokens} tokens`
+	);
+	logWithTimestamp(
+		`📋 System prompt length: ${systemPrompt.length} characters`
+	);
+	logWithTimestamp(`📤 User prompt length: ${userPrompt.length} characters`);
+
+	const headers: Record<string, string> = {
+		"x-api-key": ANTHROPIC_API_KEY!,
+		"Content-Type": "application/json",
+		"anthropic-version": "2023-06-01",
+	};
+
+	const payload = {
+		model: config.model,
+		max_tokens: config.maxTokens,
+		temperature: config.temperature,
+		system: systemPrompt,
+		messages: [{ role: "user", content: userPrompt }],
+	};
+
+	try {
+		const response = await fetch("https://api.anthropic.com/v1/messages", {
+			method: "POST",
+			headers: headers,
+			body: JSON.stringify(payload),
+		});
+
+		if (!response.ok) {
+			throw new Error(
+				`Claude API error: ${response.status} ${response.statusText}`
+			);
+		}
+
+		const data = await response.json();
+		const result = data.content[0].text;
+
+		logWithTimestamp(
+			`✅ Claude response received: ${result.length} characters`
+		);
+		return result;
+	} catch (error) {
+		logError(
+			`Claude API call failed: ${
+				error instanceof Error ? error.message : String(error)
+			}`
+		);
+		throw error;
+	}
 }
 
 /**
@@ -254,25 +234,28 @@
  * Load EDIT system prompt from edits.json file
  */
 async function loadEditSystemPrompt(): Promise<string> {
-    try {
-        const { readFile } = await import('fs/promises');
-        const { join } = await import('path');
-        const editsPath = join(__dirname, '..', 'content', 'edits.json');
-        const editsContent = await readFile(editsPath, 'utf8');
-        const editsConfig = JSON.parse(editsContent);
-        return editsConfig.content;
-    } catch (error) {
-        logWarning(`Failed to load edits.json: ${error instanceof Error ? error.message : String(error)}`);
-        // Fallback to basic prompt
-        return `You are an expert web developer tasked with editing HTML pages. Make only the requested changes while preserving all existing functionality. Return ONLY the complete modified HTML wrapped in \`\`\`html code blocks.`;
-    }
+	try {
+		const { readFile } = await import("fs/promises");
+		const { join } = await import("path");
+		const editsPath = join(__dirname, "..", "content", "edits.json");
+		const editsContent = await readFile(editsPath, "utf8");
+		const editsConfig = JSON.parse(editsContent);
+		return editsConfig.content;
+	} catch (error) {
+		logWarning(
+			`Failed to load edits.json: ${
+				error instanceof Error ? error.message : String(error)
+			}`
+		);
+		// Fallback to basic prompt
+		return `You are an expert web developer tasked with editing HTML pages. Make only the requested changes while preserving all existing functionality. Return ONLY the complete modified HTML wrapped in \`\`\`html code blocks.`;
+	}
 }
 
 /**
  * Process WTAF creation workflow
  * Main workflow extracted from monitor.py execute_gpt4o function
  */
-<<<<<<< HEAD
 async function processWtafRequest(
 	processingPath: string,
 	fileData: any,
@@ -281,8 +264,493 @@
 	logWithTimestamp("🚀 STARTING WTAF PROCESSING WORKFLOW");
 	logWithTimestamp(`📖 Processing file: ${processingPath}`);
 
-	const { senderPhone, userSlug, userPrompt } = fileData;
+	let { senderPhone, userSlug, userPrompt } = fileData;
 	const { coach, cleanPrompt } = requestInfo;
+
+	// 🔧 ADMIN OVERRIDE: Check for --admin flag to force admin processing
+	let forceAdminPath = false;
+	if (userPrompt && userPrompt.includes("--admin")) {
+		logWithTimestamp(
+			"🔧 ADMIN OVERRIDE DETECTED: Forcing admin classification"
+		);
+		// Clean the prompt by removing the admin flag
+		userPrompt = userPrompt.replace(/--admin\s*/g, "").trim();
+		forceAdminPath = true;
+		logWithTimestamp(`🔧 Cleaned prompt: ${userPrompt.slice(0, 50)}...`);
+	}
+
+	// 🗄️ STACKDB: Check for --stackdb flag (process BEFORE other stack commands)
+	let isStackDBRequest = false;
+	if (
+		userPrompt &&
+		(userPrompt.startsWith("--stackdb ") ||
+			userPrompt.startsWith("wtaf --stackdb "))
+	) {
+		logWithTimestamp(
+			"🗄️ STACKDB DETECTED: Processing with live database connection approach"
+		);
+
+		// Import stackdb functions dynamically
+		const { processStackDBRequest } = await import("./stackables-manager.js");
+
+		const stackResult = await processStackDBRequest(userSlug, userPrompt);
+
+		if (!stackResult.success) {
+			logError(`❌ Invalid stackdb command format`);
+			await sendFailureNotification("stackdb-format", senderPhone);
+			return false;
+		}
+
+		const { userRequest, appUuid: originAppUuid, enhancedPrompt } = stackResult;
+
+		if (!enhancedPrompt || !originAppUuid) {
+			logError(`❌ You don't own app or stackdb processing failed`);
+			await sendFailureNotification("stackdb-ownership", senderPhone);
+			return false;
+		}
+
+		// Load stackdb system prompt
+		logWithTimestamp("📄 Loading stackdb system prompt");
+		const stackdbPromptPath = join(
+			__dirname,
+			"..",
+			"content",
+			"stackdb-gpt-prompt.txt"
+		);
+		const stackdbSystemPrompt = await readFile(stackdbPromptPath, "utf8");
+		logWithTimestamp(
+			`📄 Stackdb system prompt loaded: ${stackdbSystemPrompt.length} characters`
+		);
+
+		// Send directly to Claude with stackdb prompt (bypass wtaf-processor entirely)
+		logWithTimestamp(
+			"🚀 Sending stackdb request directly to Claude (bypassing wtaf-processor)"
+		);
+		const config = REQUEST_CONFIGS.creation;
+		const result = await callClaudeDirectly(
+			stackdbSystemPrompt,
+			enhancedPrompt,
+			{
+				model: config.builderModel,
+				maxTokens: config.builderMaxTokens,
+				temperature: config.builderTemperature,
+			}
+		);
+
+		// Continue with normal deployment workflow
+		const outputFile = join(
+			CLAUDE_OUTPUT_DIR,
+			`stackdb_output_${new Date()
+				.toISOString()
+				.slice(0, 19)
+				.replace(/[:T]/g, "_")}.txt`
+		);
+		await writeFile(outputFile, result, "utf8");
+		logWithTimestamp(`💾 Stackdb output saved to: ${outputFile}`);
+
+		// Extract code blocks and deploy normally
+		const code = extractCodeBlocks(result);
+		if (!code.trim()) {
+			logWarning("No code block found in stackdb response.");
+			await sendFailureNotification("no-code", senderPhone);
+			return false;
+		}
+
+		// ⚡ CRITICAL FIX: Use ORIGIN app UUID for live data connection (not new app UUID)
+		logWithTimestamp(
+			`🔄 Replacing app_id with origin app UUID: ${originAppUuid}`
+		);
+		const codeWithUuid = replaceAppTableId(code, originAppUuid);
+
+		// Deploy stackdb result with skipUuidReplacement=true to prevent double replacement
+		const deployResult = await saveCodeToSupabase(
+			codeWithUuid,
+			coach || "unknown",
+			userSlug,
+			senderPhone,
+			userRequest || "stackdb request",
+			null,
+			true
+		);
+		if (deployResult.publicUrl) {
+			// Generate OG image
+			try {
+				const urlParts = deployResult.publicUrl.split("/");
+				const appSlug = urlParts[urlParts.length - 1];
+				logWithTimestamp(
+					`🖼️ Generating OG image for stackdb: ${userSlug}/${appSlug}`
+				);
+				const actualImageUrl = await generateOGImage(userSlug, appSlug);
+				if (actualImageUrl) {
+					await updateOGImageInHTML(userSlug, appSlug, actualImageUrl);
+					logSuccess(`✅ Updated stackdb HTML with OG image URL`);
+				}
+			} catch (error) {
+				logWarning(
+					`OG generation failed for stackdb: ${
+						error instanceof Error ? error.message : String(error)
+					}`
+				);
+			}
+
+			const needsEmail = code.includes("[CONTACT_EMAIL]");
+			await sendSuccessNotification(
+				deployResult.publicUrl,
+				null,
+				senderPhone,
+				needsEmail
+			);
+			logWithTimestamp("🎉 STACKDB PROCESSING COMPLETE!");
+			logWithTimestamp(`🌐 Final URL: ${deployResult.publicUrl}`);
+			return true;
+		} else {
+			logError("Failed to deploy stackdb content");
+			await sendFailureNotification("database", senderPhone);
+			return false;
+		}
+	}
+
+	// 🗃️ STACKDATA: Check for --stackdata flag (process BEFORE stackables)
+	let isStackDataRequest = false;
+	if (
+		userPrompt &&
+		(userPrompt.startsWith("--stackdata ") ||
+			userPrompt.startsWith("wtaf --stackdata "))
+	) {
+		logWithTimestamp(
+			"🗃️ STACKDATA DETECTED: Processing with submission data approach"
+		);
+
+		// Import stackdata functions dynamically
+		const {
+			parseStackDataCommand,
+			loadStackedDataContent,
+			buildEnhancedDataPrompt,
+		} = await import("./stackables-manager.js");
+
+		// Parse the stackdata command
+		const parsed = parseStackDataCommand(userPrompt);
+		if (!parsed) {
+			logError(`❌ Invalid stackdata command format`);
+			await sendFailureNotification("stackdata-format", senderPhone);
+			return false;
+		}
+
+		const { appSlug, userRequest } = parsed;
+		logWithTimestamp(`🗃️ Stackdata request: ${appSlug} → "${userRequest}"`);
+
+		// Load names from submission data (includes ownership verification)
+		const names = await loadStackedDataContent(userSlug, appSlug);
+		if (names === null) {
+			logError(`❌ You don't own app '${appSlug}' or it doesn't exist`);
+			await sendFailureNotification("stackdata-ownership", senderPhone);
+			return false;
+		}
+
+		// Build enhanced prompt with names data + WTAF design system
+		const enhancedPrompt = await buildEnhancedDataPrompt(userRequest, names);
+
+		// Load stacker system prompt (same as stackables for now)
+		const stackerPromptPath = join(
+			__dirname,
+			"..",
+			"content",
+			"stacker-gpt-prompt.txt"
+		);
+		const stackerSystemPrompt = await readFile(stackerPromptPath, "utf8");
+		logWithTimestamp(
+			`📄 Stackdata system prompt loaded: ${stackerSystemPrompt.length} characters`
+		);
+
+		// Send directly to Claude with stacker prompt (bypass wtaf-processor entirely)
+		logWithTimestamp(
+			"🚀 Sending stackdata request directly to Claude (bypassing wtaf-processor)"
+		);
+		const config = REQUEST_CONFIGS.creation;
+		const result = await callClaudeDirectly(
+			stackerSystemPrompt,
+			enhancedPrompt,
+			{
+				model: config.builderModel,
+				maxTokens: config.builderMaxTokens,
+				temperature: config.builderTemperature,
+			}
+		);
+
+		// Continue with normal deployment workflow
+		const outputFile = join(
+			CLAUDE_OUTPUT_DIR,
+			`stackdata_output_${new Date()
+				.toISOString()
+				.slice(0, 19)
+				.replace(/[:T]/g, "_")}.txt`
+		);
+		await writeFile(outputFile, result, "utf8");
+		logWithTimestamp(`💾 Stackdata output saved to: ${outputFile}`);
+
+		// Extract code blocks and deploy normally
+		const code = extractCodeBlocks(result);
+		if (!code.trim()) {
+			logWarning("No code block found in stackdata response.");
+			await sendFailureNotification("no-code", senderPhone);
+			return false;
+		}
+
+		// Deploy stackdata result
+		const deployResult = await saveCodeToSupabase(
+			code,
+			coach || "unknown",
+			userSlug,
+			senderPhone,
+			userRequest || "stackdata request"
+		);
+		if (deployResult.publicUrl) {
+			// Generate OG image
+			try {
+				const urlParts = deployResult.publicUrl.split("/");
+				const appSlug = urlParts[urlParts.length - 1];
+				logWithTimestamp(
+					`🖼️ Generating OG image for stackdata: ${userSlug}/${appSlug}`
+				);
+				const actualImageUrl = await generateOGImage(userSlug, appSlug);
+				if (actualImageUrl) {
+					await updateOGImageInHTML(userSlug, appSlug, actualImageUrl);
+					logSuccess(`✅ Updated stackdata HTML with OG image URL`);
+				}
+			} catch (error) {
+				logWarning(
+					`OG generation failed for stackdata: ${
+						error instanceof Error ? error.message : String(error)
+					}`
+				);
+			}
+
+			const needsEmail = code.includes("[CONTACT_EMAIL]");
+			await sendSuccessNotification(
+				deployResult.publicUrl,
+				null,
+				senderPhone,
+				needsEmail
+			);
+			logWithTimestamp("🎉 STACKDATA PROCESSING COMPLETE!");
+			logWithTimestamp(`🌐 Final URL: ${deployResult.publicUrl}`);
+			return true;
+		} else {
+			logError("Failed to deploy stackdata content");
+			await sendFailureNotification("database", senderPhone);
+			return false;
+		}
+	}
+
+	// 📧 STACKEMAIL: Check for --stackemail flag to send emails to app submitters
+	if (
+		userPrompt &&
+		(userPrompt.startsWith("--stackemail ") ||
+			userPrompt.startsWith("wtaf --stackemail "))
+	) {
+		logWithTimestamp(
+			"📧 STACKEMAIL DETECTED: Processing email to app submitters"
+		);
+
+		// Import stackemail functions dynamically
+		const { checkDegenRole, parseStackEmailCommand, loadSubmissionEmails } =
+			await import("./stackables-manager.js");
+		const { sendToCustomEmailList } = await import("../lib/email/sendgrid.js");
+
+		// Check DEGEN role first
+		const hasDegenRole = await checkDegenRole(userSlug);
+		if (!hasDegenRole) {
+			logError(
+				`❌ User ${userSlug} does not have DEGEN role - stackemail requires DEGEN access`
+			);
+			await sendFailureNotification("stackemail-permission", senderPhone);
+			return false;
+		}
+
+		// Parse the stackemail command
+		const parsed = parseStackEmailCommand(userPrompt);
+		if (!parsed) {
+			logError(`❌ Invalid stackemail command format`);
+			await sendFailureNotification("stackemail-format", senderPhone);
+			return false;
+		}
+
+		const { appSlug, emailMessage } = parsed;
+		logWithTimestamp(`📧 Stackemail request: ${appSlug} → "${emailMessage}"`);
+
+		// Load email addresses from submission data (includes ownership verification)
+		const emails = await loadSubmissionEmails(userSlug, appSlug);
+		if (emails === null) {
+			logError(`❌ You don't own app '${appSlug}' or it doesn't exist`);
+			await sendFailureNotification("stackemail-ownership", senderPhone);
+			return false;
+		}
+
+		if (emails.length === 0) {
+			logError(`❌ No email submissions found for app '${appSlug}'`);
+			await sendFailureNotification("stackemail-no-emails", senderPhone);
+			return false;
+		}
+
+		// Send emails to all submitters
+		logWithTimestamp(`📧 Sending stackemail to ${emails.length} recipients...`);
+		const emailResult = await sendToCustomEmailList(
+			emails,
+			emailMessage,
+			appSlug
+		);
+
+		if (emailResult.success) {
+			logWithTimestamp("🎉 STACKEMAIL PROCESSING COMPLETE!");
+			logWithTimestamp(
+				`📧 Sent to ${emailResult.sentCount} recipients, ${emailResult.failedCount} failed`
+			);
+
+			// Send SMS confirmation to user
+			const confirmationMessage = `📧 Email sent to ${
+				emailResult.sentCount
+			} people who submitted to ${appSlug}!${
+				emailResult.failedCount > 0
+					? ` (${emailResult.failedCount} failed)`
+					: ""
+			}`;
+			await sendConfirmationSms(confirmationMessage, senderPhone);
+			return true;
+		} else {
+			logError("Failed to send stackemail");
+			await sendFailureNotification("stackemail-send", senderPhone);
+			return false;
+		}
+	}
+
+	// 🧱 STACKABLES: Check for --stack flag to use HTML template approach
+	let isStackablesRequest = false;
+	if (
+		userPrompt &&
+		(userPrompt.startsWith("--stack ") ||
+			userPrompt.startsWith("wtaf --stack "))
+	) {
+		logWithTimestamp(
+			"🧱 STACKABLES DETECTED: Processing with HTML template approach"
+		);
+
+		// Import stackables functions dynamically
+		const { parseStackCommand, loadStackedHTMLContent, buildEnhancedPrompt } =
+			await import("./stackables-manager.js");
+
+		// Parse the stack command
+		const parsed = parseStackCommand(userPrompt);
+		if (!parsed) {
+			logError(`❌ Invalid stack command format`);
+			await sendFailureNotification("stackables-format", senderPhone);
+			return false;
+		}
+
+		const { appSlug, userRequest } = parsed;
+		logWithTimestamp(`🧱 Stack request: ${appSlug} → "${userRequest}"`);
+
+		// Load HTML content (includes ownership verification)
+		const htmlContent = await loadStackedHTMLContent(userSlug, appSlug);
+		if (htmlContent === null) {
+			logError(`❌ You don't own app '${appSlug}' or it doesn't exist`);
+			await sendFailureNotification("stackables-ownership", senderPhone);
+			return false;
+		}
+
+		// Build enhanced prompt with HTML template
+		const enhancedPrompt = buildEnhancedPrompt(userRequest, htmlContent);
+
+		// Load stacker system prompt
+		const stackerPromptPath = join(
+			__dirname,
+			"..",
+			"content",
+			"stacker-gpt-prompt.txt"
+		);
+		const stackerSystemPrompt = await readFile(stackerPromptPath, "utf8");
+		logWithTimestamp(
+			`📄 Stacker system prompt loaded: ${stackerSystemPrompt.length} characters`
+		);
+
+		// Send directly to Claude with stacker prompt (bypass wtaf-processor entirely)
+		logWithTimestamp(
+			"🚀 Sending stackables request directly to Claude (bypassing wtaf-processor)"
+		);
+		const config = REQUEST_CONFIGS.creation;
+		const result = await callClaudeDirectly(
+			stackerSystemPrompt,
+			enhancedPrompt,
+			{
+				model: config.builderModel,
+				maxTokens: config.builderMaxTokens,
+				temperature: config.builderTemperature,
+			}
+		);
+
+		// Continue with normal deployment workflow
+		const outputFile = join(
+			CLAUDE_OUTPUT_DIR,
+			`stackables_output_${new Date()
+				.toISOString()
+				.slice(0, 19)
+				.replace(/[:T]/g, "_")}.txt`
+		);
+		await writeFile(outputFile, result, "utf8");
+		logWithTimestamp(`💾 Stackables output saved to: ${outputFile}`);
+
+		// Extract code blocks and deploy normally
+		const code = extractCodeBlocks(result);
+		if (!code.trim()) {
+			logWarning("No code block found in stackables response.");
+			await sendFailureNotification("no-code", senderPhone);
+			return false;
+		}
+
+		// Deploy stackables result
+		const deployResult = await saveCodeToSupabase(
+			code,
+			coach || "unknown",
+			userSlug,
+			senderPhone,
+			userRequest || "stackables request"
+		);
+		if (deployResult.publicUrl) {
+			// Generate OG image
+			try {
+				const urlParts = deployResult.publicUrl.split("/");
+				const appSlug = urlParts[urlParts.length - 1];
+				logWithTimestamp(
+					`🖼️ Generating OG image for stackables: ${userSlug}/${appSlug}`
+				);
+				const actualImageUrl = await generateOGImage(userSlug, appSlug);
+				if (actualImageUrl) {
+					await updateOGImageInHTML(userSlug, appSlug, actualImageUrl);
+					logSuccess(`✅ Updated stackables HTML with OG image URL`);
+				}
+			} catch (error) {
+				logWarning(
+					`OG generation failed for stackables: ${
+						error instanceof Error ? error.message : String(error)
+					}`
+				);
+			}
+
+			const needsEmail = code.includes("[CONTACT_EMAIL]");
+			await sendSuccessNotification(
+				deployResult.publicUrl,
+				null,
+				senderPhone,
+				needsEmail
+			);
+			logWithTimestamp("🎉 STACKABLES PROCESSING COMPLETE!");
+			logWithTimestamp(`🌐 Final URL: ${deployResult.publicUrl}`);
+			return true;
+		} else {
+			logError("Failed to deploy stackables content");
+			await sendFailureNotification("database", senderPhone);
+			return false;
+		}
+	}
 
 	try {
 		// Determine request configuration based on content type
@@ -310,7 +778,7 @@
 			}`
 		);
 
-		// Step 1: Generate complete prompt with config
+		// Step 1: Generate complete prompt with config (including admin override)
 		logWithTimestamp(
 			`🔧 Generating complete prompt from: ${userPrompt.slice(0, 50)}...`
 		);
@@ -321,6 +789,7 @@
 			classifierTopP: config.classifierTopP || 1,
 			classifierPresencePenalty: config.classifierPresencePenalty || 0.3,
 			classifierFrequencyPenalty: config.classifierFrequencyPenalty || 0,
+			forceAdminOverride: forceAdminPath, // 🔧 Pass admin override flag to processor
 		});
 		logWithTimestamp(
 			`🔧 Complete prompt generated: ${
@@ -404,19 +873,32 @@
 				// Deploy public page (normal app)
 				const publicResult = await saveCodeToSupabase(
 					publicHtml.trim(),
-					coach,
+					coach || "unknown",
 					userSlug,
 					senderPhone,
 					userPrompt
 				);
 
-				if (publicResult.appSlug && publicResult.publicUrl) {
+				if (
+					publicResult.appSlug &&
+					publicResult.publicUrl &&
+					publicResult.uuid
+				) {
 					publicUrl = publicResult.publicUrl;
+
+					// Configure admin page to use main app's UUID for data operations
+					const adminHtmlWithMainUuid = injectSubmissionUuid(
+						adminHtml.trim(),
+						publicResult.uuid
+					);
+					logWithTimestamp(
+						`🔗 Admin page configured to use main app UUID: ${publicResult.uuid}`
+					);
 
 					// Deploy admin page with admin prefix
 					const adminResult = await saveCodeToSupabase(
-						adminHtml.trim(),
-						coach,
+						adminHtmlWithMainUuid,
+						coach || "unknown",
 						userSlug,
 						senderPhone,
 						`Admin dashboard for ${userPrompt}`,
@@ -426,6 +908,16 @@
 					if (adminResult.publicUrl) {
 						adminUrl = adminResult.publicUrl;
 						isDualPage = true;
+						logWithTimestamp(`✅ Dual-page setup complete:`);
+						logWithTimestamp(
+							`   📱 Main app: ${publicUrl} (UUID: ${publicResult.uuid})`
+						);
+						logWithTimestamp(
+							`   📊 Admin page: ${adminUrl} (UUID: ${adminResult.uuid})`
+						);
+						logWithTimestamp(
+							`   💾 Data storage: Uses main app UUID ${publicResult.uuid}`
+						);
 					}
 				}
 			} else {
@@ -433,12 +925,17 @@
 				logWithTimestamp(`📱 Single-page app - deploying one page`);
 				const result = await saveCodeToSupabase(
 					code,
-					coach,
+					coach || "unknown",
 					userSlug,
 					senderPhone,
 					userPrompt
 				);
 				publicUrl = result.publicUrl;
+				if (result.uuid) {
+					logWithTimestamp(
+						`📱 Single-page app deployed with UUID: ${result.uuid}`
+					);
+				}
 			}
 
 			// Generate OG image and update HTML BEFORE sending SMS (like Python monitor.py)
@@ -503,7 +1000,7 @@
 			logWithTimestamp(`📁 Using legacy file save for non-WTAF content`);
 			const result = await saveCodeToFile(
 				code,
-				coach,
+				coach || "unknown",
 				requestInfo.slug,
 				WEB_OUTPUT_DIR
 			);
@@ -561,562 +1058,6 @@
 		await sendFailureNotification("generic", senderPhone);
 		return false;
 	}
-=======
-async function processWtafRequest(processingPath: string, fileData: any, requestInfo: any): Promise<boolean> {
-    logWithTimestamp("🚀 STARTING WTAF PROCESSING WORKFLOW");
-    logWithTimestamp(`📖 Processing file: ${processingPath}`);
-    
-    let { senderPhone, userSlug, userPrompt } = fileData;
-    const { coach, cleanPrompt } = requestInfo;
-    
-    // 🔧 ADMIN OVERRIDE: Check for --admin flag to force admin processing
-    let forceAdminPath = false;
-    if (userPrompt && userPrompt.includes('--admin')) {
-        logWithTimestamp("🔧 ADMIN OVERRIDE DETECTED: Forcing admin classification");
-        // Clean the prompt by removing the admin flag
-        userPrompt = userPrompt.replace(/--admin\s*/g, '').trim();
-        forceAdminPath = true;
-        logWithTimestamp(`🔧 Cleaned prompt: ${userPrompt.slice(0, 50)}...`);
-    }
-    
-    // 🗄️ STACKDB: Check for --stackdb flag (process BEFORE other stack commands)
-    let isStackDBRequest = false;
-    if (userPrompt && (userPrompt.startsWith('--stackdb ') || userPrompt.startsWith('wtaf --stackdb '))) {
-        logWithTimestamp("🗄️ STACKDB DETECTED: Processing with live database connection approach");
-        
-        // Import stackdb functions dynamically
-        const { processStackDBRequest } = await import('./stackables-manager.js');
-        
-        const stackResult = await processStackDBRequest(userSlug, userPrompt);
-        
-        if (!stackResult.success) {
-            logError(`❌ Invalid stackdb command format`);
-            await sendFailureNotification("stackdb-format", senderPhone);
-            return false;
-        }
-        
-        const { userRequest, appUuid: originAppUuid, enhancedPrompt } = stackResult;
-        
-        if (!enhancedPrompt || !originAppUuid) {
-            logError(`❌ You don't own app or stackdb processing failed`);
-            await sendFailureNotification("stackdb-ownership", senderPhone);
-            return false;
-        }
-        
-        // Load stackdb system prompt
-        logWithTimestamp("📄 Loading stackdb system prompt");
-        const stackdbPromptPath = join(__dirname, '..', 'content', 'stackdb-gpt-prompt.txt');
-        const stackdbSystemPrompt = await readFile(stackdbPromptPath, 'utf8');
-        logWithTimestamp(`📄 Stackdb system prompt loaded: ${stackdbSystemPrompt.length} characters`);
-        
-        // Send directly to Claude with stackdb prompt (bypass wtaf-processor entirely)
-        logWithTimestamp("🚀 Sending stackdb request directly to Claude (bypassing wtaf-processor)");
-        const config = REQUEST_CONFIGS.creation;
-        const result = await callClaudeDirectly(stackdbSystemPrompt, enhancedPrompt, {
-            model: config.builderModel,
-            maxTokens: config.builderMaxTokens,
-            temperature: config.builderTemperature
-        });
-        
-        // Continue with normal deployment workflow
-        const outputFile = join(CLAUDE_OUTPUT_DIR, `stackdb_output_${new Date().toISOString().slice(0, 19).replace(/[:T]/g, '_')}.txt`);
-        await writeFile(outputFile, result, 'utf8');
-        logWithTimestamp(`💾 Stackdb output saved to: ${outputFile}`);
-        
-        // Extract code blocks and deploy normally
-        const code = extractCodeBlocks(result);
-        if (!code.trim()) {
-            logWarning("No code block found in stackdb response.");
-            await sendFailureNotification("no-code", senderPhone);
-            return false;
-        }
-        
-        // ⚡ CRITICAL FIX: Use ORIGIN app UUID for live data connection (not new app UUID)
-        logWithTimestamp(`🔄 Replacing app_id with origin app UUID: ${originAppUuid}`);
-        const codeWithUuid = replaceAppTableId(code, originAppUuid);
-        
-        // Deploy stackdb result with skipUuidReplacement=true to prevent double replacement
-        const deployResult = await saveCodeToSupabase(codeWithUuid, coach || "unknown", userSlug, senderPhone, userRequest || "stackdb request", null, true);
-        if (deployResult.publicUrl) {
-            // Generate OG image
-            try {
-                const urlParts = deployResult.publicUrl.split('/');
-                const appSlug = urlParts[urlParts.length - 1];
-                logWithTimestamp(`🖼️ Generating OG image for stackdb: ${userSlug}/${appSlug}`);
-                const actualImageUrl = await generateOGImage(userSlug, appSlug);
-                if (actualImageUrl) {
-                    await updateOGImageInHTML(userSlug, appSlug, actualImageUrl);
-                    logSuccess(`✅ Updated stackdb HTML with OG image URL`);
-                }
-            } catch (error) {
-                logWarning(`OG generation failed for stackdb: ${error instanceof Error ? error.message : String(error)}`);
-            }
-            
-            const needsEmail = code.includes('[CONTACT_EMAIL]');
-            await sendSuccessNotification(deployResult.publicUrl, null, senderPhone, needsEmail);
-            logWithTimestamp("🎉 STACKDB PROCESSING COMPLETE!");
-            logWithTimestamp(`🌐 Final URL: ${deployResult.publicUrl}`);
-            return true;
-        } else {
-            logError("Failed to deploy stackdb content");
-            await sendFailureNotification("database", senderPhone);
-            return false;
-        }
-    }
-
-    // 🗃️ STACKDATA: Check for --stackdata flag (process BEFORE stackables)
-    let isStackDataRequest = false;
-    if (userPrompt && (userPrompt.startsWith('--stackdata ') || userPrompt.startsWith('wtaf --stackdata '))) {
-        logWithTimestamp("🗃️ STACKDATA DETECTED: Processing with submission data approach");
-        
-        // Import stackdata functions dynamically
-        const { parseStackDataCommand, loadStackedDataContent, buildEnhancedDataPrompt } = await import('./stackables-manager.js');
-        
-        // Parse the stackdata command
-        const parsed = parseStackDataCommand(userPrompt);
-        if (!parsed) {
-            logError(`❌ Invalid stackdata command format`);
-            await sendFailureNotification("stackdata-format", senderPhone);
-            return false;
-        }
-        
-        const { appSlug, userRequest } = parsed;
-        logWithTimestamp(`🗃️ Stackdata request: ${appSlug} → "${userRequest}"`);
-        
-        // Load names from submission data (includes ownership verification)
-        const names = await loadStackedDataContent(userSlug, appSlug);
-        if (names === null) {
-            logError(`❌ You don't own app '${appSlug}' or it doesn't exist`);
-            await sendFailureNotification("stackdata-ownership", senderPhone);
-            return false;
-        }
-        
-        // Build enhanced prompt with names data + WTAF design system
-        const enhancedPrompt = await buildEnhancedDataPrompt(userRequest, names);
-        
-        // Load stacker system prompt (same as stackables for now)
-        const stackerPromptPath = join(__dirname, '..', 'content', 'stacker-gpt-prompt.txt');
-        const stackerSystemPrompt = await readFile(stackerPromptPath, 'utf8');
-        logWithTimestamp(`📄 Stackdata system prompt loaded: ${stackerSystemPrompt.length} characters`);
-        
-        // Send directly to Claude with stacker prompt (bypass wtaf-processor entirely)
-        logWithTimestamp("🚀 Sending stackdata request directly to Claude (bypassing wtaf-processor)");
-        const config = REQUEST_CONFIGS.creation;
-        const result = await callClaudeDirectly(stackerSystemPrompt, enhancedPrompt, {
-            model: config.builderModel,
-            maxTokens: config.builderMaxTokens,
-            temperature: config.builderTemperature
-        });
-        
-        // Continue with normal deployment workflow
-        const outputFile = join(CLAUDE_OUTPUT_DIR, `stackdata_output_${new Date().toISOString().slice(0, 19).replace(/[:T]/g, '_')}.txt`);
-        await writeFile(outputFile, result, 'utf8');
-        logWithTimestamp(`💾 Stackdata output saved to: ${outputFile}`);
-        
-        // Extract code blocks and deploy normally
-        const code = extractCodeBlocks(result);
-        if (!code.trim()) {
-            logWarning("No code block found in stackdata response.");
-            await sendFailureNotification("no-code", senderPhone);
-            return false;
-        }
-        
-        // Deploy stackdata result
-        const deployResult = await saveCodeToSupabase(code, coach || "unknown", userSlug, senderPhone, userRequest || "stackdata request");
-        if (deployResult.publicUrl) {
-            // Generate OG image
-            try {
-                const urlParts = deployResult.publicUrl.split('/');
-                const appSlug = urlParts[urlParts.length - 1];
-                logWithTimestamp(`🖼️ Generating OG image for stackdata: ${userSlug}/${appSlug}`);
-                const actualImageUrl = await generateOGImage(userSlug, appSlug);
-                if (actualImageUrl) {
-                    await updateOGImageInHTML(userSlug, appSlug, actualImageUrl);
-                    logSuccess(`✅ Updated stackdata HTML with OG image URL`);
-                }
-            } catch (error) {
-                logWarning(`OG generation failed for stackdata: ${error instanceof Error ? error.message : String(error)}`);
-            }
-            
-            const needsEmail = code.includes('[CONTACT_EMAIL]');
-            await sendSuccessNotification(deployResult.publicUrl, null, senderPhone, needsEmail);
-            logWithTimestamp("🎉 STACKDATA PROCESSING COMPLETE!");
-            logWithTimestamp(`🌐 Final URL: ${deployResult.publicUrl}`);
-            return true;
-        } else {
-            logError("Failed to deploy stackdata content");
-            await sendFailureNotification("database", senderPhone);
-            return false;
-        }
-    }
-    
-    // 📧 STACKEMAIL: Check for --stackemail flag to send emails to app submitters
-    if (userPrompt && (userPrompt.startsWith('--stackemail ') || userPrompt.startsWith('wtaf --stackemail '))) {
-        logWithTimestamp("📧 STACKEMAIL DETECTED: Processing email to app submitters");
-        
-        // Import stackemail functions dynamically
-        const { checkDegenRole, parseStackEmailCommand, loadSubmissionEmails } = await import('./stackables-manager.js');
-        const { sendToCustomEmailList } = await import('../lib/email/sendgrid.js');
-        
-        // Check DEGEN role first
-        const hasDegenRole = await checkDegenRole(userSlug);
-        if (!hasDegenRole) {
-            logError(`❌ User ${userSlug} does not have DEGEN role - stackemail requires DEGEN access`);
-            await sendFailureNotification("stackemail-permission", senderPhone);
-            return false;
-        }
-        
-        // Parse the stackemail command
-        const parsed = parseStackEmailCommand(userPrompt);
-        if (!parsed) {
-            logError(`❌ Invalid stackemail command format`);
-            await sendFailureNotification("stackemail-format", senderPhone);
-            return false;
-        }
-        
-        const { appSlug, emailMessage } = parsed;
-        logWithTimestamp(`📧 Stackemail request: ${appSlug} → "${emailMessage}"`);
-        
-        // Load email addresses from submission data (includes ownership verification)
-        const emails = await loadSubmissionEmails(userSlug, appSlug);
-        if (emails === null) {
-            logError(`❌ You don't own app '${appSlug}' or it doesn't exist`);
-            await sendFailureNotification("stackemail-ownership", senderPhone);
-            return false;
-        }
-        
-        if (emails.length === 0) {
-            logError(`❌ No email submissions found for app '${appSlug}'`);
-            await sendFailureNotification("stackemail-no-emails", senderPhone);
-            return false;
-        }
-        
-        // Send emails to all submitters
-        logWithTimestamp(`📧 Sending stackemail to ${emails.length} recipients...`);
-        const emailResult = await sendToCustomEmailList(emails, emailMessage, appSlug);
-        
-        if (emailResult.success) {
-            logWithTimestamp("🎉 STACKEMAIL PROCESSING COMPLETE!");
-            logWithTimestamp(`📧 Sent to ${emailResult.sentCount} recipients, ${emailResult.failedCount} failed`);
-            
-            // Send SMS confirmation to user
-            const confirmationMessage = `📧 Email sent to ${emailResult.sentCount} people who submitted to ${appSlug}!${emailResult.failedCount > 0 ? ` (${emailResult.failedCount} failed)` : ''}`;
-            await sendConfirmationSms(confirmationMessage, senderPhone);
-            return true;
-        } else {
-            logError("Failed to send stackemail");
-            await sendFailureNotification("stackemail-send", senderPhone);
-            return false;
-        }
-    }
-    
-    // 🧱 STACKABLES: Check for --stack flag to use HTML template approach
-    let isStackablesRequest = false;
-    if (userPrompt && (userPrompt.startsWith('--stack ') || userPrompt.startsWith('wtaf --stack '))) {
-        logWithTimestamp("🧱 STACKABLES DETECTED: Processing with HTML template approach");
-        
-        // Import stackables functions dynamically
-        const { parseStackCommand, loadStackedHTMLContent, buildEnhancedPrompt } = await import('./stackables-manager.js');
-        
-        // Parse the stack command
-        const parsed = parseStackCommand(userPrompt);
-        if (!parsed) {
-            logError(`❌ Invalid stack command format`);
-            await sendFailureNotification("stackables-format", senderPhone);
-            return false;
-        }
-        
-        const { appSlug, userRequest } = parsed;
-        logWithTimestamp(`🧱 Stack request: ${appSlug} → "${userRequest}"`);
-        
-        // Load HTML content (includes ownership verification)
-        const htmlContent = await loadStackedHTMLContent(userSlug, appSlug);
-        if (htmlContent === null) {
-            logError(`❌ You don't own app '${appSlug}' or it doesn't exist`);
-            await sendFailureNotification("stackables-ownership", senderPhone);
-            return false;
-        }
-        
-        // Build enhanced prompt with HTML template
-        const enhancedPrompt = buildEnhancedPrompt(userRequest, htmlContent);
-        
-        // Load stacker system prompt
-        const stackerPromptPath = join(__dirname, '..', 'content', 'stacker-gpt-prompt.txt');
-        const stackerSystemPrompt = await readFile(stackerPromptPath, 'utf8');
-        logWithTimestamp(`📄 Stacker system prompt loaded: ${stackerSystemPrompt.length} characters`);
-        
-        // Send directly to Claude with stacker prompt (bypass wtaf-processor entirely)
-        logWithTimestamp("🚀 Sending stackables request directly to Claude (bypassing wtaf-processor)");
-        const config = REQUEST_CONFIGS.creation;
-        const result = await callClaudeDirectly(stackerSystemPrompt, enhancedPrompt, {
-            model: config.builderModel,
-            maxTokens: config.builderMaxTokens,
-            temperature: config.builderTemperature
-        });
-        
-        // Continue with normal deployment workflow
-        const outputFile = join(CLAUDE_OUTPUT_DIR, `stackables_output_${new Date().toISOString().slice(0, 19).replace(/[:T]/g, '_')}.txt`);
-        await writeFile(outputFile, result, 'utf8');
-        logWithTimestamp(`💾 Stackables output saved to: ${outputFile}`);
-        
-        // Extract code blocks and deploy normally
-        const code = extractCodeBlocks(result);
-        if (!code.trim()) {
-            logWarning("No code block found in stackables response.");
-            await sendFailureNotification("no-code", senderPhone);
-            return false;
-        }
-        
-        // Deploy stackables result
-        const deployResult = await saveCodeToSupabase(code, coach || "unknown", userSlug, senderPhone, userRequest || "stackables request");
-        if (deployResult.publicUrl) {
-            // Generate OG image
-            try {
-                const urlParts = deployResult.publicUrl.split('/');
-                const appSlug = urlParts[urlParts.length - 1];
-                logWithTimestamp(`🖼️ Generating OG image for stackables: ${userSlug}/${appSlug}`);
-                const actualImageUrl = await generateOGImage(userSlug, appSlug);
-                if (actualImageUrl) {
-                    await updateOGImageInHTML(userSlug, appSlug, actualImageUrl);
-                    logSuccess(`✅ Updated stackables HTML with OG image URL`);
-                }
-            } catch (error) {
-                logWarning(`OG generation failed for stackables: ${error instanceof Error ? error.message : String(error)}`);
-            }
-            
-            const needsEmail = code.includes('[CONTACT_EMAIL]');
-            await sendSuccessNotification(deployResult.publicUrl, null, senderPhone, needsEmail);
-            logWithTimestamp("🎉 STACKABLES PROCESSING COMPLETE!");
-            logWithTimestamp(`🌐 Final URL: ${deployResult.publicUrl}`);
-            return true;
-        } else {
-            logError("Failed to deploy stackables content");
-            await sendFailureNotification("database", senderPhone);
-            return false;
-        }
-    }
-    
-    try {
-        // Determine request configuration based on content type
-        const isGameRequest = userPrompt.toLowerCase().includes('game') || 
-                             userPrompt.toLowerCase().includes('pong') ||
-                             userPrompt.toLowerCase().includes('puzzle') ||
-                             userPrompt.toLowerCase().includes('arcade');
-        
-        // Determine config type based on basic request analysis
-        // ZAD detection will happen in the classifier step
-        let configType: keyof typeof REQUEST_CONFIGS;
-        if (isGameRequest) {
-            configType = 'game';
-        } else {
-            configType = 'creation';  // Default to creation, classifier will determine if ZAD is needed
-        }
-        
-        const config = REQUEST_CONFIGS[configType];
-        
-        logWithTimestamp(`🎯 Using ${configType} configuration`);
-        logWithTimestamp(`🤖 Models: Classifier=${config.classifierModel || 'N/A'}, Builder=${config.builderModel}`);
-        
-        // Step 1: Generate complete prompt with config (including admin override)
-        logWithTimestamp(`🔧 Generating complete prompt from: ${userPrompt.slice(0, 50)}...`);
-        const completePrompt = await generateCompletePrompt(userPrompt, {
-            classifierModel: config.classifierModel || 'gpt-4o',
-            classifierMaxTokens: config.classifierMaxTokens || 600,
-            classifierTemperature: config.classifierTemperature || 0.7,
-            classifierTopP: config.classifierTopP || 1,
-            classifierPresencePenalty: config.classifierPresencePenalty || 0.3,
-            classifierFrequencyPenalty: config.classifierFrequencyPenalty || 0,
-            forceAdminOverride: forceAdminPath // 🔧 Pass admin override flag to processor
-        });
-        logWithTimestamp(`🔧 Complete prompt generated: ${completePrompt.slice(0, 100) || 'None'}...`);
-        
-        let result: string;
-        
-        // Check if generateCompletePrompt returned final HTML (ZAD template)
-        if (completePrompt.startsWith('```html')) {
-            logWithTimestamp("🤝 ZAD template detected - skipping AI builder stage entirely");
-            result = completePrompt; // Use the template directly, no AI call needed
-        } else {
-            // PARTY TRICK: Email detection happens via HTML content analysis later
-            
-            // Step 2: Send complete prompt to Claude with config
-            logWithTimestamp("🚀 PROMPT 2: Sending complete prompt to Claude...");
-            logWithTimestamp(`🔧 Complete prompt being sent to Claude: ${completePrompt.slice(-300)}`); // Last 300 chars
-            
-            result = await callClaude(CREATION_SYSTEM_PROMPT, completePrompt, {
-                model: config.builderModel,
-                maxTokens: config.builderMaxTokens,
-                temperature: config.builderTemperature,
-                cookbook: wtafCookbook || undefined
-            });
-        }
-        
-        // Step 3: Save output to file for debugging
-        const outputFile = join(CLAUDE_OUTPUT_DIR, `output_${new Date().toISOString().slice(0, 19).replace(/[:T]/g, '_')}.txt`);
-        await writeFile(outputFile, result, 'utf8');
-        if (completePrompt.startsWith('```html')) {
-            logWithTimestamp(`💾 ZAD template output saved to: ${outputFile}`);
-        } else {
-            logWithTimestamp(`💾 Claude output saved to: ${outputFile}`);
-        }
-        
-        // Step 4: Extract code blocks
-        const code = extractCodeBlocks(result);
-        if (!code.trim()) {
-            logWarning("No code block found.");
-            await sendFailureNotification("no-code", senderPhone);
-            return false;
-        }
-        
-        // Step 5: Deploy the content
-        if (userSlug) {
-            // Use Supabase save function for WTAF content
-            logWithTimestamp(`🎯 Using Supabase save for user_slug: ${userSlug}`);
-            
-            // Check if Claude generated dual pages by looking for the delimiter
-            const delimiter = '<!-- WTAF_ADMIN_PAGE_STARTS_HERE -->';
-            logWithTimestamp(`🔍 Checking for delimiter in code (length: ${code.length} chars)`);
-            logWithTimestamp(`🔍 Code preview: ${code.slice(0, 200)}...`);
-            
-            let isDualPage = false;
-            let publicUrl = null;
-            let adminUrl = null;
-            
-            if (code.includes(delimiter)) {
-                logWithTimestamp(`📊 Dual-page app detected - deploying both pages`);
-                
-                // Split HTML on the delimiter
-                const [publicHtml, adminHtml] = code.split(delimiter, 2);
-                logWithTimestamp(`✂️ Split HTML into public (${publicHtml.length} chars) and admin (${adminHtml.length} chars) pages`);
-                
-                // Deploy public page (normal app)
-                const publicResult = await saveCodeToSupabase(
-                    publicHtml.trim(), 
-                    coach || "unknown", 
-                    userSlug, 
-                    senderPhone, 
-                    userPrompt
-                );
-                
-                if (publicResult.appSlug && publicResult.publicUrl && publicResult.uuid) {
-                    publicUrl = publicResult.publicUrl;
-                    
-                    // Configure admin page to use main app's UUID for data operations
-                    const adminHtmlWithMainUuid = injectSubmissionUuid(adminHtml.trim(), publicResult.uuid);
-                    logWithTimestamp(`🔗 Admin page configured to use main app UUID: ${publicResult.uuid}`);
-                    
-                    // Deploy admin page with admin prefix
-                    const adminResult = await saveCodeToSupabase(
-                        adminHtmlWithMainUuid, 
-                        coach || "unknown", 
-                        userSlug, 
-                        senderPhone, 
-                        `Admin dashboard for ${userPrompt}`, 
-                        publicResult.appSlug
-                    );
-                    
-                    if (adminResult.publicUrl) {
-                        adminUrl = adminResult.publicUrl;
-                        isDualPage = true;
-                        logWithTimestamp(`✅ Dual-page setup complete:`);
-                        logWithTimestamp(`   📱 Main app: ${publicUrl} (UUID: ${publicResult.uuid})`);
-                        logWithTimestamp(`   📊 Admin page: ${adminUrl} (UUID: ${adminResult.uuid})`);
-                        logWithTimestamp(`   💾 Data storage: Uses main app UUID ${publicResult.uuid}`);
-                    }
-                }
-            } else {
-                // Single page deployment
-                logWithTimestamp(`📱 Single-page app - deploying one page`);
-                const result = await saveCodeToSupabase(code, coach || "unknown", userSlug, senderPhone, userPrompt);
-                publicUrl = result.publicUrl;
-                if (result.uuid) {
-                    logWithTimestamp(`📱 Single-page app deployed with UUID: ${result.uuid}`);
-                }
-            }
-            
-            // Generate OG image and update HTML BEFORE sending SMS (like Python monitor.py)
-            if (publicUrl) {
-                try {
-                    // Extract app slug from URL for OG generation
-                    const urlParts = publicUrl.split('/');
-                    const appSlug = urlParts[urlParts.length - 1];
-                    
-                    logWithTimestamp(`🖼️ Generating OG image for: ${userSlug}/${appSlug}`);
-                    const actualImageUrl = await generateOGImage(userSlug, appSlug);
-                    
-                    if (actualImageUrl) {
-                        logSuccess(`✅ Generated OG image: ${actualImageUrl}`);
-                        // Update the saved HTML with the actual image URL
-                        const updateSuccess = await updateOGImageInHTML(userSlug, appSlug, actualImageUrl);
-                        if (updateSuccess) {
-                            logSuccess(`✅ Updated HTML with correct OG image URL`);
-                        } else {
-                            logWarning(`⚠️ Failed to update HTML with OG image URL`);
-                        }
-                    } else {
-                        logWarning(`⚠️ OG generation failed, keeping fallback URL`);
-                    }
-                } catch (error) {
-                    logWarning(`OG generation failed: ${error instanceof Error ? error.message : String(error)}`);
-                }
-                
-                // PARTY TRICK: Check if page needs email completion (simplified detection)
-                const needsEmail = code.includes('[CONTACT_EMAIL]');
-                await sendSuccessNotification(publicUrl, adminUrl, senderPhone, needsEmail);
-                logWithTimestamp("=" + "=".repeat(79));
-                logWithTimestamp("🎉 WTAF PROCESSING COMPLETE!");
-                logWithTimestamp(`🌐 Final URL: ${publicUrl}`);
-                if (adminUrl) {
-                    logWithTimestamp(`📊 Admin URL: ${adminUrl}`);
-                }
-                logWithTimestamp("=" + "=".repeat(79));
-                return true;
-            } else {
-                logError("Failed to save content");
-                await sendFailureNotification("database", senderPhone);
-                return false;
-            }
-        } else {
-            // Use legacy file save for non-WTAF content
-            logWithTimestamp(`📁 Using legacy file save for non-WTAF content`);
-            const result = await saveCodeToFile(code, coach || "unknown", requestInfo.slug, WEB_OUTPUT_DIR);
-            
-            if (result.publicUrl) {
-                // Generate OG image for legacy files too (before SMS)
-                try {
-                    logWithTimestamp(`🖼️ Generating OG image for legacy file: lab/${requestInfo.slug}`);
-                    const actualImageUrl = await generateOGImage("lab", requestInfo.slug);
-                    
-                    if (actualImageUrl) {
-                        logSuccess(`✅ Generated OG image for legacy file: ${actualImageUrl}`);
-                        // Note: Legacy files don't get HTML updates since they're file-based, not database-based
-                        logWithTimestamp(`📝 Legacy files use API endpoint in meta tags (file-based storage)`);
-                    } else {
-                        logWarning(`⚠️ OG generation failed for legacy file`);
-                    }
-                } catch (error) {
-                    logWarning(`OG generation failed: ${error instanceof Error ? error.message : String(error)}`);
-                }
-                
-                await sendSuccessNotification(result.publicUrl, null, senderPhone, false);
-                logWithTimestamp("=" + "=".repeat(79));
-                logWithTimestamp("🎉 LEGACY PROCESSING COMPLETE!");
-                logWithTimestamp(`🌐 Final URL: ${result.publicUrl}`);
-                logWithTimestamp("=" + "=".repeat(79));
-                return true;
-            } else {
-                logError("Failed to save content");
-                await sendFailureNotification("database", senderPhone);
-                return false;
-            }
-        }
-        
-    } catch (error) {
-        logError(`WTAF processing error: ${error instanceof Error ? error.message : String(error)}`);
-        await sendFailureNotification("generic", senderPhone);
-        return false;
-    }
->>>>>>> 731a40a4
 }
 
 /**
@@ -1188,7 +1129,6 @@
 Original HTML:
 ${originalHtml}`;
 
-<<<<<<< HEAD
 		logWithTimestamp(`📏 Edit prompt length: ${editPrompt.length} chars`);
 		logWithTimestamp(`📝 Edit prompt preview: ${editPrompt.slice(0, 200)}...`);
 
@@ -1199,7 +1139,10 @@
 			`🤖 Model: ${config.builderModel} (${config.builderMaxTokens} tokens)`
 		);
 
-		const result = await callClaude(EDIT_SYSTEM_PROMPT, editPrompt, {
+		// Load the enhanced edit system prompt (includes ZAD detection)
+		const editSystemPrompt = await loadEditSystemPrompt();
+
+		const result = await callClaude(editSystemPrompt, editPrompt, {
 			model: config.builderModel,
 			maxTokens: config.builderMaxTokens,
 			temperature: config.builderTemperature,
@@ -1212,6 +1155,56 @@
 			logWarning("No code block found in edit response.");
 			await sendFailureNotification("no-code", senderPhone);
 			return false;
+		}
+
+		// Check if this is a ZAD page and validate response
+		const isZadPage = originalHtml.includes("wtaf_zero_admin_collaborative");
+		if (isZadPage) {
+			logWithTimestamp(
+				"🔍 ZAD page detected - validating response for shortcuts"
+			);
+
+			// Check for forbidden shortcuts in ZAD responses
+			const forbiddenPatterns = [
+				"<!-- Original",
+				"<!-- Rest of",
+				"<!-- JavaScript remains",
+				"/* Original",
+				"/* Rest of",
+				"...",
+				"remains unchanged",
+				"remains exactly the same",
+				"unchanged content",
+			];
+
+			const hasShortcuts = forbiddenPatterns.some((pattern) =>
+				modifiedCode.toLowerCase().includes(pattern.toLowerCase())
+			);
+
+			if (hasShortcuts) {
+				logError("🚨 ZAD VALIDATION FAILED: Claude used forbidden shortcuts");
+				logError(
+					"📝 Response contained abbreviated content instead of full HTML"
+				);
+				await sendFailureNotification("zad-validation", senderPhone);
+				return false;
+			}
+
+			// Check that response is reasonably complete (should be similar length to original)
+			const originalLength = originalHtml.length;
+			const responseLength = modifiedCode.length;
+			const lengthRatio = responseLength / originalLength;
+
+			if (lengthRatio < 0.8) {
+				logError(
+					`🚨 ZAD VALIDATION FAILED: Response too short (${responseLength} vs ${originalLength} chars)`
+				);
+				logError("📝 Response appears to be abbreviated, rejecting");
+				await sendFailureNotification("zad-validation", senderPhone);
+				return false;
+			}
+
+			logSuccess("✅ ZAD validation passed - response appears complete");
 		}
 
 		// Update the existing page in Supabase
@@ -1245,99 +1238,6 @@
 		await sendFailureNotification("generic", senderPhone);
 		return false;
 	}
-=======
-        logWithTimestamp(`📏 Edit prompt length: ${editPrompt.length} chars`);
-        logWithTimestamp(`📝 Edit prompt preview: ${editPrompt.slice(0, 200)}...`);
-
-        // Send to Claude with edit configuration
-        const config = REQUEST_CONFIGS.edit;
-        logWithTimestamp(`🎯 Using edit configuration`);
-        logWithTimestamp(`🤖 Model: ${config.builderModel} (${config.builderMaxTokens} tokens)`);
-        
-        // Load the enhanced edit system prompt (includes ZAD detection)
-        const editSystemPrompt = await loadEditSystemPrompt();
-        
-        const result = await callClaude(editSystemPrompt, editPrompt, {
-            model: config.builderModel,
-            maxTokens: config.builderMaxTokens,
-            temperature: config.builderTemperature,
-            cookbook: wtafCookbook || undefined
-        });
-        
-        // Extract code blocks
-        const modifiedCode = extractCodeBlocks(result);
-        if (!modifiedCode.trim()) {
-            logWarning("No code block found in edit response.");
-            await sendFailureNotification("no-code", senderPhone);
-            return false;
-        }
-        
-        // Check if this is a ZAD page and validate response
-        const isZadPage = originalHtml.includes('wtaf_zero_admin_collaborative');
-        if (isZadPage) {
-            logWithTimestamp("🔍 ZAD page detected - validating response for shortcuts");
-            
-            // Check for forbidden shortcuts in ZAD responses
-            const forbiddenPatterns = [
-                '<!-- Original',
-                '<!-- Rest of',
-                '<!-- JavaScript remains',
-                '/* Original',
-                '/* Rest of',
-                '...',
-                'remains unchanged',
-                'remains exactly the same',
-                'unchanged content'
-            ];
-            
-            const hasShortcuts = forbiddenPatterns.some(pattern => 
-                modifiedCode.toLowerCase().includes(pattern.toLowerCase())
-            );
-            
-            if (hasShortcuts) {
-                logError("🚨 ZAD VALIDATION FAILED: Claude used forbidden shortcuts");
-                logError("📝 Response contained abbreviated content instead of full HTML");
-                await sendFailureNotification("zad-validation", senderPhone);
-                return false;
-            }
-            
-            // Check that response is reasonably complete (should be similar length to original)
-            const originalLength = originalHtml.length;
-            const responseLength = modifiedCode.length;
-            const lengthRatio = responseLength / originalLength;
-            
-            if (lengthRatio < 0.8) {
-                logError(`🚨 ZAD VALIDATION FAILED: Response too short (${responseLength} vs ${originalLength} chars)`);
-                logError("📝 Response appears to be abbreviated, rejecting");
-                await sendFailureNotification("zad-validation", senderPhone);
-                return false;
-            }
-            
-            logSuccess("✅ ZAD validation passed - response appears complete");
-        }
-        
-        // Update the existing page in Supabase
-        const { updatePageInSupabase } = await import('./storage-manager.js');
-        const success = await updatePageInSupabase(userSlug, editTarget, modifiedCode);
-        
-        if (success) {
-            // Get the URL for notification - include user slug for correct WTAF path
-            const pageUrl = `${WTAF_DOMAIN.replace(/^https?:\/\//, '')}/${userSlug}/${editTarget}`;
-            await sendSuccessNotification(pageUrl, null, senderPhone, false);
-            logSuccess(`✅ Edit completed successfully: ${pageUrl}`);
-            return true;
-        } else {
-            logError("Failed to update page in database");
-            await sendFailureNotification("database", senderPhone);
-            return false;
-        }
-        
-    } catch (error) {
-        logError(`Edit processing error: ${error instanceof Error ? error.message : String(error)}`);
-        await sendFailureNotification("generic", senderPhone);
-        return false;
-    }
->>>>>>> 731a40a4
 }
 
 /**
