import { createClient } from "@supabase/supabase-js";
import dotenv from "dotenv";
import path from "path";
import { fileURLToPath } from "url";
import fs from "fs";

// Environment detection
const isProduction = process.env.NODE_ENV === "production";

// Load environment variables from .env.local in development
if (!isProduction) {
	const __filename = fileURLToPath(import.meta.url);
	const __dirname = path.dirname(__filename);
	const envPath = path.resolve(__dirname, "../.env.local");

	// Check if file exists before trying to load it
	if (fs.existsSync(envPath)) {
		console.log(`Loading environment from ${envPath}`);
		dotenv.config({ path: envPath });
	} else {
		console.warn(`Environment file not found at ${envPath}`);
		// Try loading from current working directory as fallback
		const cwdEnvPath = path.join(process.cwd(), ".env.local");
		if (fs.existsSync(cwdEnvPath)) {
			console.log(`Loading environment from ${cwdEnvPath}`);
			dotenv.config({ path: cwdEnvPath });
		}
	}
}

// Type definitions
export type SMSSubscriber = {
<<<<<<< HEAD
  id?: string;
  phone_number: string;
  opt_in_date?: string;
  consent_given: boolean;
  last_message_date?: string;
  last_inspiration_date?: string; // Timestamp of last sent daily inspiration
  unsubscribed?: boolean;
  confirmed?: boolean;
  is_admin?: boolean;
  role?: 'user' | 'coder' | 'admin' | 'degen'; // User role with preset values
  slug?: string; // Auto-generated slug for personal WTAF folder
  index_file?: string; // Filename of the user's index page (for wtaf.me/slug/)
}
=======
	id?: string;
	phone_number: string;
	opt_in_date?: string;
	consent_given: boolean;
	last_message_date?: string;
	last_inspiration_date?: string; // Timestamp of last sent daily inspiration
	unsubscribed?: boolean;
	confirmed?: boolean;
	is_admin?: boolean;
	role?: "user" | "coder" | "admin" | "degen"; // User role with preset values
	slug?: string; // Auto-generated slug for personal WTAF folder
	index_file?: string; // Filename of the user's index page (for wtaf.me/slug/)
};
>>>>>>> 7546f6c3

// Initialize Supabase client
const supabaseUrl = process.env.SUPABASE_URL as string;
const supabaseKey = process.env.SUPABASE_SERVICE_KEY as string;

if (!supabaseUrl || !supabaseKey) {
	console.error(
		"Missing Supabase credentials. Set SUPABASE_URL and SUPABASE_SERVICE_KEY."
	);
	if (!isProduction) {
		console.error("Make sure these are set in your .env.local file");
	} else {
		console.error(
			"Make sure these are set in your Railway environment variables"
		);
	}
}

export const supabase = createClient(supabaseUrl, supabaseKey);<|MERGE_RESOLUTION|>--- conflicted
+++ resolved
@@ -30,21 +30,6 @@
 
 // Type definitions
 export type SMSSubscriber = {
-<<<<<<< HEAD
-  id?: string;
-  phone_number: string;
-  opt_in_date?: string;
-  consent_given: boolean;
-  last_message_date?: string;
-  last_inspiration_date?: string; // Timestamp of last sent daily inspiration
-  unsubscribed?: boolean;
-  confirmed?: boolean;
-  is_admin?: boolean;
-  role?: 'user' | 'coder' | 'admin' | 'degen'; // User role with preset values
-  slug?: string; // Auto-generated slug for personal WTAF folder
-  index_file?: string; // Filename of the user's index page (for wtaf.me/slug/)
-}
-=======
 	id?: string;
 	phone_number: string;
 	opt_in_date?: string;
@@ -58,7 +43,6 @@
 	slug?: string; // Auto-generated slug for personal WTAF folder
 	index_file?: string; // Filename of the user's index page (for wtaf.me/slug/)
 };
->>>>>>> 7546f6c3
 
 // Initialize Supabase client
 const supabaseUrl = process.env.SUPABASE_URL as string;
