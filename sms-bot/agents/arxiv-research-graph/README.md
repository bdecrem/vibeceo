# arXiv Research Graph Agent

**Daily arXiv AI research briefings backed by a Neo4j knowledge graph**

## Overview

This variant of the arXiv agent keeps the existing Claude-based curation loop,
but swaps the relational storage layer for a Neo4j Aura graph. Every run:

1. Fetches 24 hours of cs.AI / cs.LG / cs.CV / cs.CL / stat.ML papers.
2. Loads Paper, Author, and Category nodes (plus AUTHORED / IN_CATEGORY edges) into Neo4j.
3. Runs the Claude curation agent to pick the top papers and write the report.
4. Marks featured papers in the graph, recomputes author notability scores, and stores a Report node with metadata + FEATURED_IN edges.
5. Uploads the markdown report to Supabase Storage and records the viewer/podcast links in Neo4j.

Trigger it from SMS with `ARXIV-GRAPH` or `ARXIV-GRAPH RUN`, or call
`runAndStoreArxivGraphReport()` directly from code/tests.

## Architecture

### Stage 1 – Fetch & Load

1. `agents/arxiv-research/fetch_papers.py` pulls the last 24h of submissions (respecting the 3 s rate limit).
2. The TypeScript orchestrator writes a deduped JSON bundle for the target date.
3. The orchestrator enriches each paper with live Neo4j author stats (notability score, paper count, featured streak, first/last seen) so Claude has reputation context before ranking breakthroughs.
4. `agents/arxiv-research-graph/load_recent_papers.py --input-json` ingests the enriched bundle into Neo4j using batched Cypher merges.

### Stage 2 – Curate & Persist

1. `agents/arxiv-research/agent.py` (Claude Agent SDK) generates the markdown report and featured paper metadata, using the enriched author signals already embedded in the JSON.
2. `graph-dao.ts` updates Neo4j:
   - `Paper` nodes get `featured_in_report`, `featured_rank`, `curation_reason`, `featured_date`, `star_rating`, and refreshed `author_notability_score`.
   - `Author` nodes recalc `paper_count`, `featured_paper_count`, and `notability_score` using the existing formula.
   - A `Report` node (unique per date) stores summary, file paths, public URLs, podcast metadata, and `FEATURED_IN` edges to highlighted papers.
3. Supabase Storage still hosts the markdown asset; the graph stores the path + viewer link.

<<<<<<< HEAD
## Graph Schema Snapshot

| Node        | Key Properties                                                                              |
|-------------|----------------------------------------------------------------------------------------------|
| `Paper`     | `arxiv_id`, `title`, `abstract`, `categories`, `primary_category`, `published_date`, `arxiv_url`, `pdf_url`, `author_notability_score`, `featured_in_report`, `featured_rank`, `curation_reason`, `featured_date`, `star_rating`, `created_at`, `last_ingested_at` |
| `Author`    | `name`, `affiliation`, `first_seen`, `last_seen`, `paper_count`, `featured_paper_count`, `notability_score`, optional profile/enrichment fields (`github_username`, `h_index`, etc.) |
| `Category`  | `name`                                                                                       |
| `Report`    | `report_date`, `summary`, `total_papers`, `featured_count`, `notable_authors_count`, `report_path`, `report_url`, `viewer_url`, `report_short_link`, `metadata_path`, `created_at`, `duration_seconds`, podcast metadata |

Relationships:

- `(:Author)-[:AUTHORED {position}]->(:Paper)`
- `(:Paper)-[:IN_CATEGORY]->(:Category)`
- `(:Report)-[:FEATURED_IN {rank, curation_reason, star_rating}]->(:Paper)`

## Author Notability Formula
=======
**Database:** Neo4j graph database

### Node Types

#### `Paper`
Stores ALL papers fetched from arXiv:
- `arxiv_id` (unique) - e.g., "2501.12345v1"
- `title`, `abstract`, `categories[]`, `published_date`
- `arxiv_url`, `pdf_url`
- `featured_in_report`, `featured_rank`, `curation_reason`
- `created_at`, `last_updated`

#### `Author`
Authorship-based model - one node per paper appearance:
- `kochi_author_id` (KID) - Unique identifier for each authorship
- `name` - Author name as it appears on the paper
- `affiliation` - Institution affiliation
- `canonical_kid` - Points to canonical author identity (for deduplication)
- `canonical_confidence` - Fuzzy match confidence score (0-100)
- `needs_review` - Flag for uncertain matches
- `migrated_from_old_system` - Migration tracking flag
- `openalex_id`, `orcid`, `google_scholar_id` - External identifiers
- `first_seen`, `last_seen`, `paper_count`
- `created_at`, `last_updated`

#### `Category`
Research categories (cs.AI, cs.LG, etc.):
- `name` (unique) - Category identifier
- `description` - Human-readable description

### Relationships

#### `AUTHORED`
Connects Author nodes to Papers:
- `position` - Authorship order (1=first author, 2=second, etc.)
- `created_at`, `last_updated`

#### `IN_CATEGORY`
Connects Papers to Categories:
- Tracks which papers belong to which research areas

### Deduplication System

The authorship-based model enables proper author disambiguation:
1. Each paper appearance creates a NEW Author node with unique KID
2. Fuzzy matching assigns `canonical_kid` to link duplicate authors
3. Query by `canonical_kid` to get all papers by the same person
4. See `kochi_fuzzy_match_v2.py` for matching logic
>>>>>>> e31494a0

Same weighting as the relational agent:

```
score = (paper_count × 5)
      + (featured_paper_count × 50)
      + ⌊github_stars ÷ 10⌋
      + (h_index × 10)
      + profile_bonuses
```

<<<<<<< HEAD
Bonuses: GitHub profile (+20), HuggingFace profile (+20), Google Scholar (+30).
Scores are recomputed for every author with a paper on the target date.
=======
### Profile Bonuses
- GitHub profile: +20
- HuggingFace profile: +20
- Google Scholar profile: +30

### Updates
- **Daily**: Increment paper_count, update last_paper_date
- **Weekly** (Phase 2): Refresh GitHub stars
- **Monthly** (Phase 3): Update h-index from Google Scholar

## SMS Commands

**Note:** This is the graph-backed version using Neo4j. For the original Supabase version with author search commands, see `arxiv-research` agent which uses `ARXIV` prefix.

### User Commands
- `ARXIV-GRAPH` or `ARXIV-GRAPH REPORT` - Get the latest graph-backed arXiv report
- `ARXIV-GRAPH SUBSCRIBE` - Get daily digest at 6 AM PT
- `ARXIV-GRAPH UNSUBSCRIBE` (or `ARXIV-GRAPH STOP`) - Stop daily digest
- `ARXIV-GRAPH HELP` - Show command list

### Admin Commands (Bart only)
- `ARXIV-GRAPH RUN` - Regenerate report immediately

## Setup & Deployment

### 1. Neo4j Database Setup

**Database:** Neo4j graph database (not Supabase)

```bash
# Set up Neo4j schema (constraints and indexes)
# Run the Cypher script in Neo4j Browser or via CLI
cat sms-bot/agents/arxiv-research-graph/setup_neo4j_schema.cypher | cypher-shell

# Environment variables required
NEO4J_URI=neo4j+s://your-instance.databases.neo4j.io
NEO4J_USERNAME=neo4j
NEO4J_PASSWORD=your-password
NEO4J_DATABASE=neo4j
```

**Migration Process:**
- Initial data uses name-based Author nodes (old model)
- Run `migrate_to_authorship_based_authors.py` to convert to authorship-based model
- Run `kochi_fuzzy_match_v2.py` to assign canonical author IDs
- See `AUTHORSHIP_BASED_MODEL.md` for detailed documentation

### 2. Python Dependencies

```bash
# Install in the shared virtual environment
cd /path/to/vibeceo8
source .venv/bin/activate
pip install -r sms-bot/agents/arxiv-research/requirements.txt
```

Dependencies:
- `arxiv>=2.1.0` - Official arXiv API client
- `claude-agent-sdk>=0.1.0` - Autonomous agent framework

### 3. Claude Code CLI

The Claude Agent SDK requires the `claude-code` CLI tool to be available in PATH.

**If you have `claude` installed but not `claude-code`:**

```bash
# Create symlink (one-time setup)
ln -s ~/.npm-global/bin/claude ~/.npm-global/bin/claude-code

# Verify it works
which claude-code
claude-code --version
```

**If you don't have Claude Code CLI installed:**

```bash
npm install -g @anthropic-ai/claude-code
```

### 4. Environment Variables

Add to `.env` or production environment:

```bash
# arXiv Agent Configuration
ARXIV_REPORT_HOUR=6           # Default: 6 AM PT
ARXIV_REPORT_MINUTE=0         # Default: :00
ARXIV_MAX_PAPERS=1000         # Safety limit for daily fetch
ARXIV_BROADCAST_DELAY_MS=150  # Delay between SMS sends

# Required (already set)
ANTHROPIC_API_KEY=sk-ant-...  # For Claude Agent SDK
SUPABASE_URL=https://...
SUPABASE_SERVICE_KEY=...
TWILIO_ACCOUNT_SID=...
TWILIO_AUTH_TOKEN=...
TWILIO_PHONE_NUMBER=...
```

### 5. Build & Restart

```bash
cd sms-bot
npm run build

# Restart SMS listener
# (if running as service, restart the service)
```

### 6. Test Manually

```bash
# Stage 1: Fetch papers
python3 agents/arxiv-research/fetch_papers.py \
  --output-dir data/arxiv-reports \
  --date 2025-10-20

# Stage 2: Curate (requires Stage 1 output)
python3 agents/arxiv-research/agent.py \
  --input-json data/arxiv-reports/arxiv_papers_2025-10-20.json \
  --output-dir data/arxiv-reports \
  --date 2025-10-20 \
  --verbose

# Full pipeline via TypeScript (recommended)
node dist/agents/arxiv-research/test-runner.js
```

## Daily Report Format

### Structure (3-5 pages)

```markdown
# AI Research Papers - Daily Curated Brief
**Date:** 2025-10-20
**Curated:** 7 papers from 127 total submissions

## Executive Summary
[2-3 sentences on key themes and breakthroughs]

## 🌟 Top Papers Today

### 1. [Paper Title] ⭐⭐⭐⭐⭐
**Authors:** Jane Smith, John Doe, Alice Chen
**Categories:** cs.LG, cs.AI

**Why this matters:** [Curation reason - 2-3 sentences]
**Key Innovation:** [1 sentence]
**Potential Impact:** [1 sentence]

📄 [arXiv](link) | 📥 [PDF](link)

[Repeat for 5-10 papers]
>>>>>>> e31494a0

## Setup

<<<<<<< HEAD
1. **Install Python deps**
=======
## 📊 Daily Statistics
- Total papers: 127
- cs.LG: 47 (2 featured)
- cs.CV: 38 (3 featured)
[...]
```

## Querying the Database

### Neo4j Cypher Queries

```cypher
// Get all papers by an author (using canonical_kid for deduplication)
MATCH (a:Author {name: 'Yann LeCun'})-[:AUTHORED]->(p:Paper)
RETURN p.title, p.published_date, p.arxiv_id
ORDER BY p.published_date DESC;

// Get all papers by canonical author identity
MATCH (a:Author {canonical_kid: 'KA_12345'})-[:AUTHORED]->(p:Paper)
RETURN p.title, p.published_date
ORDER BY p.published_date DESC;

// Find co-authors
MATCH (author:Author {name: 'Yann LeCun'})-[:AUTHORED]->(p:Paper)
      <-[:AUTHORED]-(coauthor:Author)
WHERE coauthor.name <> 'Yann LeCun'
RETURN DISTINCT coauthor.name, count(p) as papers_together
ORDER BY papers_together DESC
LIMIT 10;

// Papers by category
MATCH (p:Paper)-[:IN_CATEGORY]->(c:Category {name: 'cs.AI'})
WHERE p.published_date >= date('2025-10-01')
RETURN p.title, p.published_date
ORDER BY p.published_date DESC;

// Featured papers with authors
MATCH (a:Author)-[:AUTHORED]->(p:Paper)
WHERE p.featured_in_report = true
  AND p.published_date = date('2025-10-20')
RETURN p.title, p.featured_rank, collect(a.name) as authors
ORDER BY p.featured_rank;

// Authors needing fuzzy match review
MATCH (a:Author)
WHERE a.needs_review = true
  AND a.canonical_confidence >= 60
  AND a.canonical_confidence < 80
RETURN a.name, a.kochi_author_id, a.canonical_kid, a.canonical_confidence
ORDER BY a.canonical_confidence DESC
LIMIT 20;

// Count papers by author (with deduplication)
MATCH (a:Author)-[:AUTHORED]->(p:Paper)
WHERE a.canonical_kid IS NOT NULL
WITH a.canonical_kid as canonical, count(DISTINCT p) as paper_count
MATCH (canonical_author:Author {kochi_author_id: canonical})
RETURN canonical_author.name, paper_count
ORDER BY paper_count DESC
LIMIT 10;
```

### Using MCP Neo4j Tools (in Claude Code)

```javascript
// Via MCP tools - available in Claude Code
mcp__neo4j__read_neo4j_cypher({
  query: `
    MATCH (a:Author)-[:AUTHORED]->(p:Paper)
    WHERE a.name CONTAINS 'LeCun'
    RETURN a.name, p.title, p.published_date
    ORDER BY p.published_date DESC
    LIMIT 10
  `
})
```

## Future Enhancements

### Phase 2: GitHub Integration
- Search GitHub profiles by author name
- Link authors to repositories
- Track total GitHub stars
- Update notability scores

### Phase 3: HuggingFace & Citations
- Check if papers are trending on HuggingFace Papers
- Track paper upvotes
- Integrate Semantic Scholar API for citations
- Google Scholar API for h-index

### Phase 4: Intelligence Features
- Weekly "Rising Stars" report (new authors with sudden activity)
- Author collaboration networks
- Research trend analysis
- Personalized feeds ("papers by authors you follow")
- Real-time alerts ("your followed author just published")

## Rate Limiting

**CRITICAL**: arXiv Terms of Service require **1 request per 3 seconds**

Our implementation:
```python
client = arxiv.Client(
    page_size=100,
    delay_seconds=3,  # Enforced by library
    num_retries=3
)
```

The `arxiv` library handles rate limiting automatically. Do NOT modify this.

## File Structure

```
sms-bot/agents/arxiv-research/
├── fetch_papers.py       # Stage 1: Fetch all papers
├── agent.py              # Stage 2: Curate with Claude
├── index.ts              # TypeScript orchestrator
├── database.ts           # All database operations
├── requirements.txt      # Python dependencies
└── README.md             # This file

sms-bot/commands/
└── arxiv.ts              # SMS command handler

sms-bot/migrations/
└── 001_create_arxiv_tables.sql  # Database schema
```

## Troubleshooting

### "Missing claude_agent_sdk"
```bash
pip install claude-agent-sdk
```

### "Fatal error in message reader" / "Command failed with exit code 1"
This means the Claude Agent SDK cannot find the `claude-code` CLI tool. Solutions:

1. Create symlink if you have `claude` but not `claude-code`:
>>>>>>> e31494a0
   ```bash
   pip install -r sms-bot/agents/arxiv-research/requirements.txt
   pip install -r sms-bot/agents/arxiv-research-graph/requirements.txt
   ```
2. **Apply Neo4j schema**
   ```bash
   cat sms-bot/agents/arxiv-research-graph/setup_neo4j_schema.cypher | cypher-shell -a "$NEO4J_URI" -u "$NEO4J_USERNAME" -p "$NEO4J_PASSWORD"
   ```
3. **Set environment variables**
   ```
   NEO4J_URI=neo4j+s://...          # see neo4j.txt for Aura details
   NEO4J_USERNAME=...
   NEO4J_PASSWORD=...
   NEO4J_DATABASE=neo4j             # optional, defaults to neo4j
   AGENT_REPORTS_BUCKET=agent-reports
   ```
4. **(Optional) Backfill history**
   ```bash
   python3 agents/arxiv-research-graph/backfill_papers.py --start-date 2025-10-23 --lookback-days 182
   ```

## Running the Pipeline

- **Programmatically**: `await runAndStoreArxivGraphReport()` from `agents/arxiv-research-graph/index.ts`.
- **SMS commands**:
  - `ARXIV-GRAPH` – latest graph-backed report.
  - `ARXIV-GRAPH RUN` – force a regeneration (admin only).
  - `ARXIV-GRAPH SUBSCRIBE` / `UNSUBSCRIBE` – manage the dedicated subscriber list.
- **Ingest utility**: reuse the loader directly with `python3 agents/arxiv-research-graph/load_recent_papers.py --input-json path/to/papers.json`.

After the run, check the graph with `node sms-bot/scripts/neo4j-query.cjs` to inspect counts, featured relationships, or specific authors.<|MERGE_RESOLUTION|>--- conflicted
+++ resolved
@@ -34,24 +34,8 @@
    - A `Report` node (unique per date) stores summary, file paths, public URLs, podcast metadata, and `FEATURED_IN` edges to highlighted papers.
 3. Supabase Storage still hosts the markdown asset; the graph stores the path + viewer link.
 
-<<<<<<< HEAD
 ## Graph Schema Snapshot
 
-| Node        | Key Properties                                                                              |
-|-------------|----------------------------------------------------------------------------------------------|
-| `Paper`     | `arxiv_id`, `title`, `abstract`, `categories`, `primary_category`, `published_date`, `arxiv_url`, `pdf_url`, `author_notability_score`, `featured_in_report`, `featured_rank`, `curation_reason`, `featured_date`, `star_rating`, `created_at`, `last_ingested_at` |
-| `Author`    | `name`, `affiliation`, `first_seen`, `last_seen`, `paper_count`, `featured_paper_count`, `notability_score`, optional profile/enrichment fields (`github_username`, `h_index`, etc.) |
-| `Category`  | `name`                                                                                       |
-| `Report`    | `report_date`, `summary`, `total_papers`, `featured_count`, `notable_authors_count`, `report_path`, `report_url`, `viewer_url`, `report_short_link`, `metadata_path`, `created_at`, `duration_seconds`, podcast metadata |
-
-Relationships:
-
-- `(:Author)-[:AUTHORED {position}]->(:Paper)`
-- `(:Paper)-[:IN_CATEGORY]->(:Category)`
-- `(:Report)-[:FEATURED_IN {rank, curation_reason, star_rating}]->(:Paper)`
-
-## Author Notability Formula
-=======
 **Database:** Neo4j graph database
 
 ### Node Types
@@ -100,9 +84,6 @@
 2. Fuzzy matching assigns `canonical_kid` to link duplicate authors
 3. Query by `canonical_kid` to get all papers by the same person
 4. See `kochi_fuzzy_match_v2.py` for matching logic
->>>>>>> e31494a0
-
-Same weighting as the relational agent:
 
 ```
 score = (paper_count × 5)
@@ -112,315 +93,12 @@
       + profile_bonuses
 ```
 
-<<<<<<< HEAD
 Bonuses: GitHub profile (+20), HuggingFace profile (+20), Google Scholar (+30).
 Scores are recomputed for every author with a paper on the target date.
-=======
-### Profile Bonuses
-- GitHub profile: +20
-- HuggingFace profile: +20
-- Google Scholar profile: +30
-
-### Updates
-- **Daily**: Increment paper_count, update last_paper_date
-- **Weekly** (Phase 2): Refresh GitHub stars
-- **Monthly** (Phase 3): Update h-index from Google Scholar
-
-## SMS Commands
-
-**Note:** This is the graph-backed version using Neo4j. For the original Supabase version with author search commands, see `arxiv-research` agent which uses `ARXIV` prefix.
-
-### User Commands
-- `ARXIV-GRAPH` or `ARXIV-GRAPH REPORT` - Get the latest graph-backed arXiv report
-- `ARXIV-GRAPH SUBSCRIBE` - Get daily digest at 6 AM PT
-- `ARXIV-GRAPH UNSUBSCRIBE` (or `ARXIV-GRAPH STOP`) - Stop daily digest
-- `ARXIV-GRAPH HELP` - Show command list
-
-### Admin Commands (Bart only)
-- `ARXIV-GRAPH RUN` - Regenerate report immediately
-
-## Setup & Deployment
-
-### 1. Neo4j Database Setup
-
-**Database:** Neo4j graph database (not Supabase)
-
-```bash
-# Set up Neo4j schema (constraints and indexes)
-# Run the Cypher script in Neo4j Browser or via CLI
-cat sms-bot/agents/arxiv-research-graph/setup_neo4j_schema.cypher | cypher-shell
-
-# Environment variables required
-NEO4J_URI=neo4j+s://your-instance.databases.neo4j.io
-NEO4J_USERNAME=neo4j
-NEO4J_PASSWORD=your-password
-NEO4J_DATABASE=neo4j
-```
-
-**Migration Process:**
-- Initial data uses name-based Author nodes (old model)
-- Run `migrate_to_authorship_based_authors.py` to convert to authorship-based model
-- Run `kochi_fuzzy_match_v2.py` to assign canonical author IDs
-- See `AUTHORSHIP_BASED_MODEL.md` for detailed documentation
-
-### 2. Python Dependencies
-
-```bash
-# Install in the shared virtual environment
-cd /path/to/vibeceo8
-source .venv/bin/activate
-pip install -r sms-bot/agents/arxiv-research/requirements.txt
-```
-
-Dependencies:
-- `arxiv>=2.1.0` - Official arXiv API client
-- `claude-agent-sdk>=0.1.0` - Autonomous agent framework
-
-### 3. Claude Code CLI
-
-The Claude Agent SDK requires the `claude-code` CLI tool to be available in PATH.
-
-**If you have `claude` installed but not `claude-code`:**
-
-```bash
-# Create symlink (one-time setup)
-ln -s ~/.npm-global/bin/claude ~/.npm-global/bin/claude-code
-
-# Verify it works
-which claude-code
-claude-code --version
-```
-
-**If you don't have Claude Code CLI installed:**
-
-```bash
-npm install -g @anthropic-ai/claude-code
-```
-
-### 4. Environment Variables
-
-Add to `.env` or production environment:
-
-```bash
-# arXiv Agent Configuration
-ARXIV_REPORT_HOUR=6           # Default: 6 AM PT
-ARXIV_REPORT_MINUTE=0         # Default: :00
-ARXIV_MAX_PAPERS=1000         # Safety limit for daily fetch
-ARXIV_BROADCAST_DELAY_MS=150  # Delay between SMS sends
-
-# Required (already set)
-ANTHROPIC_API_KEY=sk-ant-...  # For Claude Agent SDK
-SUPABASE_URL=https://...
-SUPABASE_SERVICE_KEY=...
-TWILIO_ACCOUNT_SID=...
-TWILIO_AUTH_TOKEN=...
-TWILIO_PHONE_NUMBER=...
-```
-
-### 5. Build & Restart
-
-```bash
-cd sms-bot
-npm run build
-
-# Restart SMS listener
-# (if running as service, restart the service)
-```
-
-### 6. Test Manually
-
-```bash
-# Stage 1: Fetch papers
-python3 agents/arxiv-research/fetch_papers.py \
-  --output-dir data/arxiv-reports \
-  --date 2025-10-20
-
-# Stage 2: Curate (requires Stage 1 output)
-python3 agents/arxiv-research/agent.py \
-  --input-json data/arxiv-reports/arxiv_papers_2025-10-20.json \
-  --output-dir data/arxiv-reports \
-  --date 2025-10-20 \
-  --verbose
-
-# Full pipeline via TypeScript (recommended)
-node dist/agents/arxiv-research/test-runner.js
-```
-
-## Daily Report Format
-
-### Structure (3-5 pages)
-
-```markdown
-# AI Research Papers - Daily Curated Brief
-**Date:** 2025-10-20
-**Curated:** 7 papers from 127 total submissions
-
-## Executive Summary
-[2-3 sentences on key themes and breakthroughs]
-
-## 🌟 Top Papers Today
-
-### 1. [Paper Title] ⭐⭐⭐⭐⭐
-**Authors:** Jane Smith, John Doe, Alice Chen
-**Categories:** cs.LG, cs.AI
-
-**Why this matters:** [Curation reason - 2-3 sentences]
-**Key Innovation:** [1 sentence]
-**Potential Impact:** [1 sentence]
-
-📄 [arXiv](link) | 📥 [PDF](link)
-
-[Repeat for 5-10 papers]
->>>>>>> e31494a0
 
 ## Setup
 
-<<<<<<< HEAD
 1. **Install Python deps**
-=======
-## 📊 Daily Statistics
-- Total papers: 127
-- cs.LG: 47 (2 featured)
-- cs.CV: 38 (3 featured)
-[...]
-```
-
-## Querying the Database
-
-### Neo4j Cypher Queries
-
-```cypher
-// Get all papers by an author (using canonical_kid for deduplication)
-MATCH (a:Author {name: 'Yann LeCun'})-[:AUTHORED]->(p:Paper)
-RETURN p.title, p.published_date, p.arxiv_id
-ORDER BY p.published_date DESC;
-
-// Get all papers by canonical author identity
-MATCH (a:Author {canonical_kid: 'KA_12345'})-[:AUTHORED]->(p:Paper)
-RETURN p.title, p.published_date
-ORDER BY p.published_date DESC;
-
-// Find co-authors
-MATCH (author:Author {name: 'Yann LeCun'})-[:AUTHORED]->(p:Paper)
-      <-[:AUTHORED]-(coauthor:Author)
-WHERE coauthor.name <> 'Yann LeCun'
-RETURN DISTINCT coauthor.name, count(p) as papers_together
-ORDER BY papers_together DESC
-LIMIT 10;
-
-// Papers by category
-MATCH (p:Paper)-[:IN_CATEGORY]->(c:Category {name: 'cs.AI'})
-WHERE p.published_date >= date('2025-10-01')
-RETURN p.title, p.published_date
-ORDER BY p.published_date DESC;
-
-// Featured papers with authors
-MATCH (a:Author)-[:AUTHORED]->(p:Paper)
-WHERE p.featured_in_report = true
-  AND p.published_date = date('2025-10-20')
-RETURN p.title, p.featured_rank, collect(a.name) as authors
-ORDER BY p.featured_rank;
-
-// Authors needing fuzzy match review
-MATCH (a:Author)
-WHERE a.needs_review = true
-  AND a.canonical_confidence >= 60
-  AND a.canonical_confidence < 80
-RETURN a.name, a.kochi_author_id, a.canonical_kid, a.canonical_confidence
-ORDER BY a.canonical_confidence DESC
-LIMIT 20;
-
-// Count papers by author (with deduplication)
-MATCH (a:Author)-[:AUTHORED]->(p:Paper)
-WHERE a.canonical_kid IS NOT NULL
-WITH a.canonical_kid as canonical, count(DISTINCT p) as paper_count
-MATCH (canonical_author:Author {kochi_author_id: canonical})
-RETURN canonical_author.name, paper_count
-ORDER BY paper_count DESC
-LIMIT 10;
-```
-
-### Using MCP Neo4j Tools (in Claude Code)
-
-```javascript
-// Via MCP tools - available in Claude Code
-mcp__neo4j__read_neo4j_cypher({
-  query: `
-    MATCH (a:Author)-[:AUTHORED]->(p:Paper)
-    WHERE a.name CONTAINS 'LeCun'
-    RETURN a.name, p.title, p.published_date
-    ORDER BY p.published_date DESC
-    LIMIT 10
-  `
-})
-```
-
-## Future Enhancements
-
-### Phase 2: GitHub Integration
-- Search GitHub profiles by author name
-- Link authors to repositories
-- Track total GitHub stars
-- Update notability scores
-
-### Phase 3: HuggingFace & Citations
-- Check if papers are trending on HuggingFace Papers
-- Track paper upvotes
-- Integrate Semantic Scholar API for citations
-- Google Scholar API for h-index
-
-### Phase 4: Intelligence Features
-- Weekly "Rising Stars" report (new authors with sudden activity)
-- Author collaboration networks
-- Research trend analysis
-- Personalized feeds ("papers by authors you follow")
-- Real-time alerts ("your followed author just published")
-
-## Rate Limiting
-
-**CRITICAL**: arXiv Terms of Service require **1 request per 3 seconds**
-
-Our implementation:
-```python
-client = arxiv.Client(
-    page_size=100,
-    delay_seconds=3,  # Enforced by library
-    num_retries=3
-)
-```
-
-The `arxiv` library handles rate limiting automatically. Do NOT modify this.
-
-## File Structure
-
-```
-sms-bot/agents/arxiv-research/
-├── fetch_papers.py       # Stage 1: Fetch all papers
-├── agent.py              # Stage 2: Curate with Claude
-├── index.ts              # TypeScript orchestrator
-├── database.ts           # All database operations
-├── requirements.txt      # Python dependencies
-└── README.md             # This file
-
-sms-bot/commands/
-└── arxiv.ts              # SMS command handler
-
-sms-bot/migrations/
-└── 001_create_arxiv_tables.sql  # Database schema
-```
-
-## Troubleshooting
-
-### "Missing claude_agent_sdk"
-```bash
-pip install claude-agent-sdk
-```
-
-### "Fatal error in message reader" / "Command failed with exit code 1"
-This means the Claude Agent SDK cannot find the `claude-code` CLI tool. Solutions:
-
-1. Create symlink if you have `claude` but not `claude-code`:
->>>>>>> e31494a0
    ```bash
    pip install -r sms-bot/agents/arxiv-research/requirements.txt
    pip install -r sms-bot/agents/arxiv-research-graph/requirements.txt
