--- conflicted
+++ resolved
@@ -165,20 +165,13 @@
 			console.error("Error generating meeting or extracting seed, using default reason:", error);
 		}
 
-<<<<<<< HEAD
+		// Select which channel to use
+		const targetChannelId = useGeneralChannel ? GENERAL_CHANNEL_ID : STAFF_MEETINGS_CHANNEL_ID;
+		console.log(`[STAFF MEETING] Using channel ID: ${targetChannelId} (${useGeneralChannel ? 'general' : 'staff'} channel)`);
+
 		// Clean up old meeting files, keeping only the 3 most recent ones
 		const cleanupResult = cleanupStaffMeetings(3);
 		console.log(`File cleanup complete: kept ${cleanupResult.kept} files, deleted ${cleanupResult.deleted} files`);
-
-		// Read the meeting file
-		const latestMeeting = JSON.parse(
-			fs.readFileSync(latestMeetingPath, "utf8")
-		);
-=======
-		// Select which channel to use
-		const targetChannelId = useGeneralChannel ? GENERAL_CHANNEL_ID : STAFF_MEETINGS_CHANNEL_ID;
-		console.log(`[STAFF MEETING] Using channel ID: ${targetChannelId} (${useGeneralChannel ? 'general' : 'staff'} channel)`);
->>>>>>> be63d449
 
 		// Initialize webhooks with detailed logging
 		console.log("[STAFF MEETING] Getting webhook URLs...");
